--- conflicted
+++ resolved
@@ -21,11 +21,6 @@
     spr.add_centroid_distances(sds)
 
 
-<<<<<<< HEAD
-#@pytest.mark.skip()
-=======
-@pytest.mark.skip(reason='not yet implemented')
->>>>>>> a0c55a19
 def test_aggregate_based_on_sub_to_sup_region_id_dict():
     
      #read the xr_dataset and manipulate it to obtain a test xarray dataset
@@ -74,11 +69,6 @@
     pass
 
 
-<<<<<<< HEAD
-#@pytest.mark.skip()
-=======
-@pytest.mark.skip(reason='not yet implemented')
->>>>>>> a0c55a19
 def test_aggregate_time_series():
      
      #import dataset 
@@ -111,11 +101,7 @@
      assert time_series_aggregated.loc[4,'de'].values == 25  #correct value = 25
 
 
-<<<<<<< HEAD
-@pytest.mark.skip()
-=======
 # spagat.output
 @pytest.mark.skip(reason='not yet implemented')
->>>>>>> a0c55a19
 def test_create_grid_shapefile():
     pass