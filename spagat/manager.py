--- conflicted
+++ resolved
@@ -34,30 +34,17 @@
         self.sds.read_dataset(sds_folder_path=sds_folder_path)
         spr.add_region_centroids(self.sds)
 
-<<<<<<< HEAD
-    def grouping(self, mode="distance based", dimension_description="space"):
-
-        if mode == "distance based":
-=======
     def grouping(self, mode='all', dimension_description='space'):
         
         aggregation_mode = 'spectral2'
 
         # Using distanced_based_clustering (geographical distance)
         if mode == 'distance based':
->>>>>>> 7c6d3f1c
             if self.analysis_path is not None:
                 save_path = self.analysis_path / "cluster_dendrogram"
             else:
                 save_path = None
 
-<<<<<<< HEAD
-            self.aggregation_dict = spg.distance_based_clustering(
-                self.sds,
-                save_fig=save_path,
-                dimension_description=dimension_description,
-            )
-=======
             self.aggregation_dict = spg.distance_based_clustering(self.sds, agg_mode=aggregation_mode, save_fig=save_path, dimension_description=dimension_description)
 
         # Using clustering methods based on all variables
@@ -69,7 +56,6 @@
 
             self.aggregation_dict = spg.all_variable_based_clustering(self.sds, agg_mode=aggregation_mode, save_fig=save_path,dimension_description=dimension_description)
 
->>>>>>> 7c6d3f1c
 
     def representation(self, number_of_regions):
         self.sds_out = spr.aggregate_based_on_sub_to_sup_region_id_dict(
