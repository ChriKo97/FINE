import logging

import geopandas as gpd
import numpy as np
import pandas as pd
import xarray as xr
from shapely.geometry import LineString
import os 

import geokit as gk
import metis_utils.io_tools as ito
import metis_utils.time_tools as tto

logger_dataset = logging.getLogger('spagat_dataset')


class SpagatDataSet:
    # TODO: maybe inherit xr.Dataset => SpagatDataSet(xr.Dataset())
    """The SpagatDataset (SDS) contains all the data that is necessary for Energy System Optimization.
    Therefore, it contains:
    - capacity factors time series (raster or per region)
    - demand time series (raster or per region)
    - grid data (incidence, capacity, ...)
    - region data (shapefiles, ...)
    - ...

    Idea:
    - Spagat initializes with a pre-aggregation sds
    - the aggregated data is written to a post-aggregation sds
    - both files are saved as netcdf files (if possible)
    - maybe it makes sense to also keep interim-aggregation sds,
      when iterative procedure is implemented
    """

    # dimensions:
    # space: region ids
    # time: time steps
    # technology: technology-dependent

    # data:
    # 1d:
    # - region shapes
    # - region centroids, area, ...
    #
    # 2d:
    # - time series for each region
    # - grid incidence, capacity, ...
    # -

    def __init__(self):
        self.xr_dataset = xr.Dataset()
        # self.xr_ds_res = None
        # TODO: add regions etc. already here?

    def add_objects(self, description, dimension_list, object_list):

        # TODO: understandtype of pd.Series(object_list).values and transform object_list without pandas to it

        self.xr_dataset[description] = (dimension_list, pd.Series(object_list).values)

        # self.xr_dataset[description] = (('region_ids', 'region_ids_2'), grid_data)

    def add_region_data(self, region_ids):
        """Add the region_ids as coordinates to the dataset"""
<<<<<<< HEAD
        self.xr_dataset.coords['region_ids'] = regions   
        self.xr_dataset.coords['region_ids_2'] = regions

    def read_sds(self, sds_folder_path,
                 sds_regions_filename='sds_regions.shp', sds_xr_dataset_filename='sds_xr_dataset.nc4'):        
=======
        self.xr_dataset.coords['region_ids'] = region_ids
        self.xr_dataset.coords['region_ids_2'] = region_ids

    def read_dataset(self, sds_folder,
                     sds_regions_filename='sds_regions.shp', sds_xr_dataset_filename='sds_xr_dataset.nc4'):
>>>>>>> a0c55a19
        '''Reads in both shapefile as well as xarray dataset from a folder to the sds'''

<<<<<<< HEAD
        #gets the complete paths
        sds_xr_dataset_path = os.path.join(sds_folder_path, sds_xr_dataset_filename)
        sds_regions_path = os.path.join(sds_folder_path, sds_regions_filename)

        self.xr_dataset = xr.open_dataset(sds_xr_dataset_path)

        # TODO: remove the following quickfix 
        #not necessary anymore 
        #self.xr_dataset = self.xr_dataset.rename({'region_ids': 'regions'})
        #self.xr_dataset = self.xr_dataset.rename({'region_ids_2': 'regions_2'})

        gdf_regions = gpd.read_file(sds_regions_path)
=======
        gdf_regions = gpd.read_file(sds_folder / sds_regions_filename)
>>>>>>> a0c55a19
        self.add_objects(description='gpd_geometries',
                         dimension_list=['region_ids'],
                         object_list=gdf_regions.geometry)

    def save_sds_regions(self, shape_output_path, crs=3035):
        """Save regions and geometries from xr_array to shapefile"""

        df = self.xr_dataset.region_ids.to_dataframe()
        geometries = self.xr_dataset.gpd_geometries.values

        ito.create_gdf(df=df, geometries=geometries, crs=crs, filepath=shape_output_path)

    def save_data(self, sds_output_path):

        drop_list = [variable for variable in ['gpd_geometries', 'gpd_centroids', 'gk_geometries']
                     if hasattr(self.xr_dataset, variable)]

        if len(drop_list) > 0:
            self.xr_dataset.drop(drop_list).to_netcdf(sds_output_path)
        else:
            self.xr_dataset.to_netcdf(sds_output_path)

    @tto.timer
    def save_sds(self, sds_folder_path,
                 sds_region_filename='sds_regions.shp', sds_xr_dataset_filename='sds_xr_dataset.nc4'):
        ito.create_dir(sds_folder_path)

        # save geometries
        shape_output_path =  os.path.join(sds_folder_path, sds_region_filename)  
        self.save_sds_regions(shape_output_path)

        # TODO: maybe also save grid files here

        # save data
        sds_output_path = os.path.join(sds_folder_path, sds_xr_dataset_filename)  
        self.save_data(sds_output_path)<|MERGE_RESOLUTION|>--- conflicted
+++ resolved
@@ -62,37 +62,20 @@
 
     def add_region_data(self, region_ids):
         """Add the region_ids as coordinates to the dataset"""
-<<<<<<< HEAD
-        self.xr_dataset.coords['region_ids'] = regions   
-        self.xr_dataset.coords['region_ids_2'] = regions
-
-    def read_sds(self, sds_folder_path,
-                 sds_regions_filename='sds_regions.shp', sds_xr_dataset_filename='sds_xr_dataset.nc4'):        
-=======
         self.xr_dataset.coords['region_ids'] = region_ids
         self.xr_dataset.coords['region_ids_2'] = region_ids
 
     def read_dataset(self, sds_folder,
                      sds_regions_filename='sds_regions.shp', sds_xr_dataset_filename='sds_xr_dataset.nc4'):
->>>>>>> a0c55a19
         '''Reads in both shapefile as well as xarray dataset from a folder to the sds'''
 
-<<<<<<< HEAD
         #gets the complete paths
-        sds_xr_dataset_path = os.path.join(sds_folder_path, sds_xr_dataset_filename)
-        sds_regions_path = os.path.join(sds_folder_path, sds_regions_filename)
+        sds_xr_dataset_path = sds_folder_path / ds_xr_dataset_filename
+        sds_regions_path = sds_folder_path / sds_regions_filename
 
         self.xr_dataset = xr.open_dataset(sds_xr_dataset_path)
 
-        # TODO: remove the following quickfix 
-        #not necessary anymore 
-        #self.xr_dataset = self.xr_dataset.rename({'region_ids': 'regions'})
-        #self.xr_dataset = self.xr_dataset.rename({'region_ids_2': 'regions_2'})
-
         gdf_regions = gpd.read_file(sds_regions_path)
-=======
-        gdf_regions = gpd.read_file(sds_folder / sds_regions_filename)
->>>>>>> a0c55a19
         self.add_objects(description='gpd_geometries',
                          dimension_list=['region_ids'],
                          object_list=gdf_regions.geometry)
