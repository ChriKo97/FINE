﻿################
FINE's News Feed
################

*********************
Release version 2.2.0
*********************
FINE release (2.2.0) provides some changes in code including bug fixes for 

* plotOperationColorMap (issubclass error should not occur anymore)
* default solver (default solver is changed to None; it is searched for an available solver if no solver is specified)
* transmission components: capacityMin and opexPerOperation can be given as a pandas DataFrame
* postprocessing: no ValueError occur if components are not chosen in the optimized solution
* postprocessing: optimizationSummary is ordered correctly s.t. properties are assigned to the corresponding component.

New features were included: 
<<<<<<< HEAD
=======

>>>>>>> 1e55740b
* New keyword argument linkedQuantityID: The number of different components can be forced to be the same. 
* Enable time-dependent conversion factors (e.g. for modeling heat pumps)
* Add warning for simultaneous charge and discharge of storage components; users can check if and when simultaneous charge and discharge of storage components occur
* Add operation value for considered time horizon in the optimizationSummary 
* Add new attribute objectiveValue to EnergySystemModel class

*********************
Release version 2.1.1
*********************

FINE release (2.1.1) provides some minor changes in code including bug fixes for 

* Missing labels (for newer pandas versions) 
* setting operationRateFix or operationRateMax for transmission components

*******************
Release version 2.1
*******************

In FINE release (2.1) the following functionalities were included, for example: 

* New time series aggregation method: Segmentation of time series
* Bug Fix: TAC of transmission components within the optimization summary is fixed

*******************
Release version 2.0
*******************

In FINE release (2.0) the following functionalities were included, for example:

* Part load behavior (using piecewise linear functions (-> MILP))
* Robust discrete pipeline design under the consideration of pressure losses (see Robinius et al. (2019) https://link.springer.com/article/10.1007/s10589-019-00085-x and Reuß et al. 2019 (https://www.sciencedirect.com/science/article/abs/pii/S0360319919338625))
* A two-stage approach to reduce computation time of MILPs with time series aggregation, while providing a lower and upper error bound (Kannengießer et al. (2020) https://www.mdpi.com/1996-1073/12/14/2825)
* The option to model nonlinear investment cost functions (via a quadratic function, Lopion et al. (2019) https://www.mdpi.com/1996-1073/12/20/4006)
* A simple approach to model myopic foresight
* Ramping behavior of conversion components
* A beta version for modeling demand side management<|MERGE_RESOLUTION|>--- conflicted
+++ resolved
@@ -14,10 +14,7 @@
 * postprocessing: optimizationSummary is ordered correctly s.t. properties are assigned to the corresponding component.
 
 New features were included: 
-<<<<<<< HEAD
-=======
 
->>>>>>> 1e55740b
 * New keyword argument linkedQuantityID: The number of different components can be forced to be the same. 
 * Enable time-dependent conversion factors (e.g. for modeling heat pumps)
 * Add warning for simultaneous charge and discharge of storage components; users can check if and when simultaneous charge and discharge of storage components occur
