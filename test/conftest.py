import pytest
import sys
import os

import numpy as np
import pandas as pd
import geopandas as gpd

import FINE as fn
import xlrd

sys.path.append(os.path.join(os.path.dirname(__file__),'..','examples','Multi-regional_Energy_System_Workflow'))
from getData import getData
<<<<<<< HEAD
=======

>>>>>>> 2751592d

@pytest.fixture
def minimal_test_esM(scope="session"):
    """Returns minimal instance of esM"""

    numberOfTimeSteps = 4
    hoursPerTimeStep = 2190

    # Create an energy system model instance 
    esM = fn.EnergySystemModel(locations={'ElectrolyzerLocation', 'IndustryLocation'}, 
                                commodities={'electricity', 'hydrogen'}, 
                                numberOfTimeSteps=numberOfTimeSteps,
                                commodityUnitsDict={'electricity': r'kW$_{el}$', 'hydrogen': r'kW$_{H_{2},LHV}$'},
                                hoursPerTimeStep=hoursPerTimeStep, costUnit='1 Euro', 
                                lengthUnit='km', 
                                verboseLogLevel=1,
                                balanceLimit=None,
                                lowerBound=False)

    # time step length [h]
    timeStepLength = numberOfTimeSteps * hoursPerTimeStep


    ### Buy electricity at the electricity market
    costs = pd.DataFrame([np.array([ 0.05, 0., 0.1, 0.051,]),np.array([0., 0., 0., 0.,])],
                            index = ['ElectrolyzerLocation', 'IndustryLocation']).T
    revenues = pd.DataFrame([np.array([ 0., 0.01, 0., 0.,]),np.array([0., 0., 0., 0.,])],
                            index = ['ElectrolyzerLocation', 'IndustryLocation']).T
    maxpurchase = pd.DataFrame([np.array([1e6, 1e6, 1e6, 1e6,]),np.array([0., 0., 0., 0.,])],
                            index = ['ElectrolyzerLocation', 'IndustryLocation']).T * hoursPerTimeStep
    esM.add(fn.Source(esM=esM, name='Electricity market', commodity='electricity', 
                        hasCapacityVariable=False, operationRateMax = maxpurchase,
                        commodityCostTimeSeries = costs,  
                        commodityRevenueTimeSeries = revenues 
                        )) # eur/kWh

    ### Electrolyzers
    esM.add(fn.Conversion(esM=esM, name='Electrolyzers', physicalUnit=r'kW$_{el}$',
                          commodityConversionFactors={'electricity':-1, 'hydrogen':0.7},
                          hasCapacityVariable=True, 
                          investPerCapacity=500, # euro/kW
                          opexPerCapacity=500*0.025, 
                          interestRate=0.08,
                          economicLifetime=10))

    ### Hydrogen filled somewhere
    esM.add(fn.Storage(esM=esM, name='Pressure tank', commodity='hydrogen',
                       hasCapacityVariable=True, capacityVariableDomain='continuous',
                       stateOfChargeMin=0.33, 
                       investPerCapacity=0.5, # eur/kWh
                       interestRate=0.08,
                       economicLifetime=30))

    ### Hydrogen pipelines
    esM.add(fn.Transmission(esM=esM, name='Pipelines', commodity='hydrogen',
                            hasCapacityVariable=True,
                            investPerCapacity=0.177, 
                            interestRate=0.08, 
                            economicLifetime=40))

    ### Industry site
    demand = pd.DataFrame([np.array([0., 0., 0., 0.,]), np.array([6e3, 6e3, 6e3, 6e3,]),],
                    index = ['ElectrolyzerLocation', 'IndustryLocation']).T * hoursPerTimeStep
    esM.add(fn.Sink(esM=esM, name='Industry site', commodity='hydrogen', hasCapacityVariable=False,
                    operationRateFix = demand
                    ))

    return esM

@pytest.fixture
def multi_node_test_esM_init(scope="session"):
    data = getData()


    # 2. Create an energy system model instance
    locations = {'cluster_0', 'cluster_1', 'cluster_2', 'cluster_3', 'cluster_4', 'cluster_5', 'cluster_6', 'cluster_7'}
    commodityUnitDict = {'electricity': r'GW$_{el}$', 'methane': r'GW$_{CH_{4},LHV}$', 'biogas': r'GW$_{biogas,LHV}$',
                         'CO2': r'Mio. t$_{CO_2}$/h', 'hydrogen': r'GW$_{H_{2},LHV}$'}
    commodities = {'electricity', 'hydrogen', 'methane', 'biogas', 'CO2'}

    esM = fn.EnergySystemModel(locations=locations, commodities=commodities, numberOfTimeSteps=8760,
                               commodityUnitsDict=commodityUnitDict,
                               hoursPerTimeStep=1, costUnit='1e9 Euro', lengthUnit='km', verboseLogLevel=0)

    CO2_reductionTarget = 1


    # 3. Add commodity sources to the energy system model
    ## 3.1. Electricity sources
    ### Wind onshore

    esM.add(fn.Source(esM=esM, name='Wind (onshore)', commodity='electricity', hasCapacityVariable=True,
                      operationRateMax=data['Wind (onshore), operationRateMax'],
                      capacityMax=data['Wind (onshore), capacityMax'],
                      investPerCapacity=1.1, opexPerCapacity=1.1*0.02, interestRate=0.08,
                      economicLifetime=20))

    data['Wind (onshore), operationRateMax'].sum()


    ### Wind offshore

    esM.add(fn.Source(esM=esM, name='Wind (offshore)', commodity='electricity', hasCapacityVariable=True,
                      operationRateMax=data['Wind (offshore), operationRateMax'],
                      capacityMax=data['Wind (offshore), capacityMax'],
                      investPerCapacity=2.3, opexPerCapacity=2.3*0.02, interestRate=0.08,
                      economicLifetime=20))

    data['Wind (offshore), operationRateMax'].sum()

    ### PV

    esM.add(fn.Source(esM=esM, name='PV', commodity='electricity', hasCapacityVariable=True,
                      operationRateMax=data['PV, operationRateMax'], capacityMax=data['PV, capacityMax'],
                      investPerCapacity=0.65, opexPerCapacity=0.65*0.02, interestRate=0.08,
                      economicLifetime=25))

    data['PV, operationRateMax'].sum()

    ### Exisisting run-of-river hydroelectricity plants

    esM.add(fn.Source(esM=esM, name='Existing run-of-river plants', commodity='electricity',
                      hasCapacityVariable=True,
                      operationRateFix=data['Existing run-of-river plants, operationRateFix'], tsaWeight=0.01,
                      capacityFix=data['Existing run-of-river plants, capacityFix'],
                      investPerCapacity=0, opexPerCapacity=0.208))

    ## 3.2. Methane (natural gas and biogas)
    ### Natural gas
    esM.add(fn.Source(esM=esM, name='Natural gas purchase', commodity='methane',
                      hasCapacityVariable=False, commodityCostTimeSeries=data['Natural Gas, commodityCostTimeSeries']))

    ### Biogas
    esM.add(fn.Source(esM=esM, name='Biogas purchase', commodity='biogas',
                      operationRateMax=data['Biogas, operationRateMax'], hasCapacityVariable=False,
                      commodityCostTimeSeries=data['Biogas, commodityCostTimeSeries']))


    ## 3.3 CO2
    ### CO2

    esM.add(fn.Source(esM=esM, name='CO2 from enviroment', commodity='CO2',
                      hasCapacityVariable=False, commodityLimitID='CO2 limit', yearlyLimit=366*(1-CO2_reductionTarget)))


    # 4. Add conversion components to the energy system model

    ### Combined cycle gas turbine plants

    esM.add(fn.Conversion(esM=esM, name='CCGT plants (methane)', physicalUnit=r'GW$_{el}$',
                          commodityConversionFactors={'electricity':1, 'methane':-1/0.625, 'CO2':201*1e-6/0.625},
                          hasCapacityVariable=True,
                          investPerCapacity=0.65, opexPerCapacity=0.021, interestRate=0.08,
                          economicLifetime=33))


    ### New combined cycle gas turbine plants for biogas

    esM.add(fn.Conversion(esM=esM, name='New CCGT plants (biogas)', physicalUnit=r'GW$_{el}$',
                          commodityConversionFactors={'electricity':1, 'biogas':-1/0.635},
                          hasCapacityVariable=True,
                          investPerCapacity=0.7, opexPerCapacity=0.021, interestRate=0.08,
                          economicLifetime=33))


    ### New combined cycly gas turbines for hydrogen

    esM.add(fn.Conversion(esM=esM, name='New CCGT plants (hydrogen)', physicalUnit=r'GW$_{el}$',
                          commodityConversionFactors={'electricity':1, 'hydrogen':-1/0.6},
                          hasCapacityVariable=True,
                          investPerCapacity=0.7, opexPerCapacity=0.021, interestRate=0.08,
                          economicLifetime=33))

    ### Electrolyzers

    esM.add(fn.Conversion(esM=esM, name='Electroylzers', physicalUnit=r'GW$_{el}$',
                          commodityConversionFactors={'electricity':-1, 'hydrogen':0.7},
                          hasCapacityVariable=True,
                          investPerCapacity=0.5, opexPerCapacity=0.5*0.025, interestRate=0.08,
                          economicLifetime=10))

    ### rSOC

    capexRSOC=1.5

    esM.add(fn.Conversion(esM=esM, name='rSOEC', physicalUnit=r'GW$_{el}$', linkedConversionCapacityID='rSOC',
                          commodityConversionFactors={'electricity':-1, 'hydrogen':0.6},
                          hasCapacityVariable=True,
                          investPerCapacity=capexRSOC/2, opexPerCapacity=capexRSOC*0.02/2, interestRate=0.08,
                          economicLifetime=10))

    esM.add(fn.Conversion(esM=esM, name='rSOFC', physicalUnit=r'GW$_{el}$', linkedConversionCapacityID='rSOC',
                          commodityConversionFactors={'electricity':1, 'hydrogen':-1/0.6},
                          hasCapacityVariable=True,
                          investPerCapacity=capexRSOC/2, opexPerCapacity=capexRSOC*0.02/2, interestRate=0.08,
                          economicLifetime=10))


    # 5. Add commodity storages to the energy system model
    ## 5.1. Electricity storage
    ### Lithium ion batteries

    esM.add(fn.Storage(esM=esM, name='Li-ion batteries', commodity='electricity',
                       hasCapacityVariable=True, chargeEfficiency=0.95,
                       cyclicLifetime=10000, dischargeEfficiency=0.95, selfDischarge=1-(1-0.03)**(1/(30*24)),
                       chargeRate=1, dischargeRate=1, doPreciseTsaModeling=False,
                       investPerCapacity=0.151, opexPerCapacity=0.002, interestRate=0.08,
                       economicLifetime=22))

    ## 5.2. Hydrogen storage
    ### Hydrogen filled salt caverns

    esM.add(fn.Storage(esM=esM, name='Salt caverns (hydrogen)', commodity='hydrogen',
                       hasCapacityVariable=True, capacityVariableDomain='continuous',
                       capacityPerPlantUnit=133,
                       chargeRate=1/470.37, dischargeRate=1/470.37, sharedPotentialID='Existing salt caverns',
                       stateOfChargeMin=0.33, stateOfChargeMax=1, capacityMax=data['Salt caverns (hydrogen), capacityMax'],
                       investPerCapacity=0.00011, opexPerCapacity=0.00057, interestRate=0.08,
                       economicLifetime=30))


    ## 5.3. Methane storage
    ### Methane filled salt caverns

    esM.add(fn.Storage(esM=esM, name='Salt caverns (biogas)', commodity='biogas',
                       hasCapacityVariable=True, capacityVariableDomain='continuous',
                       capacityPerPlantUnit=443,
                       chargeRate=1/470.37, dischargeRate=1/470.37, sharedPotentialID='Existing salt caverns',
                       stateOfChargeMin=0.33, stateOfChargeMax=1, capacityMax=data['Salt caverns (methane), capacityMax'],
                       investPerCapacity=0.00004, opexPerCapacity=0.00001, interestRate=0.08,
                       economicLifetime=30))


    ## 5.4 Pumped hydro storage
    ### Pumped hydro storage

    esM.add(fn.Storage(esM=esM, name='Pumped hydro storage', commodity='electricity',
                       chargeEfficiency=0.88, dischargeEfficiency=0.88,
                       hasCapacityVariable=True, selfDischarge=1-(1-0.00375)**(1/(30*24)),
                       chargeRate=0.16, dischargeRate=0.12, capacityFix=data['Pumped hydro storage, capacityFix'],
                       investPerCapacity=0, opexPerCapacity=0.000153))


    # 6. Add commodity transmission components to the energy system model
    ## 6.1. Electricity transmission
    ### AC cables

    esM.add(fn.LinearOptimalPowerFlow(esM=esM, name='AC cables', commodity='electricity',
                                      hasCapacityVariable=True, capacityFix=data['AC cables, capacityFix'],
                                      reactances=data['AC cables, reactances']))

    ### DC cables

    esM.add(fn.Transmission(esM=esM, name='DC cables', commodity='electricity', losses=data['DC cables, losses'],
                            distances=data['DC cables, distances'],
                            hasCapacityVariable=True, capacityFix=data['DC cables, capacityFix']))


    ## 6.2 Methane transmission
    ### Methane pipeline

    esM.add(fn.Transmission(esM=esM, name='Pipelines (biogas)', commodity='biogas',
                            distances=data['Pipelines, distances'],
                            hasCapacityVariable=True, hasIsBuiltBinaryVariable=False, bigM=300,
                            locationalEligibility=data['Pipelines, eligibility'],
                            capacityMax=data['Pipelines, eligibility']*15, sharedPotentialID='pipelines',
                            investPerCapacity=0.000037, investIfBuilt=0.000314,
                            interestRate=0.08, economicLifetime=40))

    ## 6.3 Hydrogen transmission
    ### Hydrogen pipelines

    esM.add(fn.Transmission(esM=esM, name='Pipelines (hydrogen)', commodity='hydrogen',
                            distances=data['Pipelines, distances'],
                            hasCapacityVariable=True, hasIsBuiltBinaryVariable=False, bigM=300,
                            locationalEligibility=data['Pipelines, eligibility'],
                            capacityMax=data['Pipelines, eligibility']*15, sharedPotentialID='pipelines',
                            investPerCapacity=0.000177, investIfBuilt=0.00033,
                            interestRate=0.08, economicLifetime=40))

    # 7. Add commodity sinks to the energy system model
    ## 7.1. Electricity sinks
    ### Electricity demand

    esM.add(fn.Sink(esM=esM, name='Electricity demand', commodity='electricity',
                    hasCapacityVariable=False, operationRateFix=data['Electricity demand, operationRateFix']))

    ## 7.2. Hydrogen sinks
    ### Fuel cell electric vehicle (FCEV) demand

    FCEV_penetration=0.5
    esM.add(fn.Sink(esM=esM, name='Hydrogen demand', commodity='hydrogen', hasCapacityVariable=False,
                    operationRateFix=data['Hydrogen demand, operationRateFix']*FCEV_penetration))

    ## 7.3. CO2 sinks
    ### CO2 exiting the system's boundary

    esM.add(fn.Sink(esM=esM, name='CO2 to enviroment', commodity='CO2',
                    hasCapacityVariable=False, commodityLimitID='CO2 limit', yearlyLimit=366*(1-CO2_reductionTarget)))

    # 8. Optimize energy system model

    # esM.cluster(numberOfTypicalPeriods=3)

    # esM.optimize(timeSeriesAggregation=True, solver = 'glpk')


    return esM


@pytest.fixture
def multi_node_test_esM_optimized(scope="session"):
    cwd = os.getcwd()
    data = getData()


    # 2. Create an energy system model instance
    locations = {'cluster_0', 'cluster_1', 'cluster_2', 'cluster_3', 'cluster_4', 'cluster_5', 'cluster_6', 'cluster_7'}
    commodityUnitDict = {'electricity': r'GW$_{el}$', 'methane': r'GW$_{CH_{4},LHV}$', 'biogas': r'GW$_{biogas,LHV}$',
                         'CO2': r'Mio. t$_{CO_2}$/h', 'hydrogen': r'GW$_{H_{2},LHV}$'}
    commodities = {'electricity', 'hydrogen', 'methane', 'biogas', 'CO2'}
    numberOfTimeSteps=8760
    hoursPerTimeStep=1

    esM = fn.EnergySystemModel(locations=locations, 
                                commodities=commodities, 
                                numberOfTimeSteps=8760,
                                commodityUnitsDict=commodityUnitDict,
                                hoursPerTimeStep=1, 
                                costUnit='1e9 Euro', 
                                lengthUnit='km', 
                                verboseLogLevel=0,
                                balanceLimit=None,
                                lowerBound=False)

    CO2_reductionTarget = 1


    # 3. Add commodity sources to the energy system model
    ## 3.1. Electricity sources
    ### Wind onshore

    esM.add(fn.Source(esM=esM, name='Wind (onshore)', commodity='electricity', hasCapacityVariable=True,
                      operationRateMax=data['Wind (onshore), operationRateMax'],
                      capacityMax=data['Wind (onshore), capacityMax'],
                      investPerCapacity=1.1, opexPerCapacity=1.1*0.02, interestRate=0.08,
                      economicLifetime=20))

    data['Wind (onshore), operationRateMax'].sum()


    ### Wind offshore

    esM.add(fn.Source(esM=esM, name='Wind (offshore)', commodity='electricity', hasCapacityVariable=True,
                      operationRateMax=data['Wind (offshore), operationRateMax'],
                      capacityMax=data['Wind (offshore), capacityMax'],
                      investPerCapacity=2.3, opexPerCapacity=2.3*0.02, interestRate=0.08,
                      economicLifetime=20))

    data['Wind (offshore), operationRateMax'].sum()

    ### PV

    esM.add(fn.Source(esM=esM, name='PV', commodity='electricity', hasCapacityVariable=True,
                      operationRateMax=data['PV, operationRateMax'], capacityMax=data['PV, capacityMax'],
                      investPerCapacity=0.65, opexPerCapacity=0.65*0.02, interestRate=0.08,
                      economicLifetime=25))

    data['PV, operationRateMax'].sum()

    ### Exisisting run-of-river hydroelectricity plants

    esM.add(fn.Source(esM=esM, name='Existing run-of-river plants', commodity='electricity',
                      hasCapacityVariable=True,
                      operationRateFix=data['Existing run-of-river plants, operationRateFix'], tsaWeight=0.01,
                      capacityFix=data['Existing run-of-river plants, capacityFix'],
                      investPerCapacity=0, opexPerCapacity=0.208))

    ## 3.2. Methane (natural gas and biogas)
    ### Natural gas
    esM.add(fn.Source(esM=esM, name='Natural gas purchase', commodity='methane',
                      hasCapacityVariable=False, commodityCostTimeSeries=data['Natural Gas, commodityCostTimeSeries']))

    ### Biogas
    esM.add(fn.Source(esM=esM, name='Biogas purchase', commodity='biogas',
                      operationRateMax=data['Biogas, operationRateMax'], hasCapacityVariable=False,
                      commodityCostTimeSeries=data['Biogas, commodityCostTimeSeries']))


    ## 3.3 CO2
    ### CO2

    esM.add(fn.Source(esM=esM, name='CO2 from enviroment', commodity='CO2',
                      hasCapacityVariable=False, commodityLimitID='CO2 limit', yearlyLimit=366*(1-CO2_reductionTarget)))


    # 4. Add conversion components to the energy system model

    ### Combined cycle gas turbine plants

    esM.add(fn.Conversion(esM=esM, name='CCGT plants (methane)', physicalUnit=r'GW$_{el}$',
                          commodityConversionFactors={'electricity':1, 'methane':-1/0.625, 'CO2':201*1e-6/0.625},
                          hasCapacityVariable=True,
                          investPerCapacity=0.65, opexPerCapacity=0.021, interestRate=0.08,
                          economicLifetime=33))


    ### New combined cycle gas turbine plants for biogas

    esM.add(fn.Conversion(esM=esM, name='New CCGT plants (biogas)', physicalUnit=r'GW$_{el}$',
                          commodityConversionFactors={'electricity':1, 'biogas':-1/0.635},
                          hasCapacityVariable=True,
                          investPerCapacity=0.7, opexPerCapacity=0.021, interestRate=0.08,
                          economicLifetime=33))


    ### New combined cycly gas turbines for hydrogen

    esM.add(fn.Conversion(esM=esM, name='New CCGT plants (hydrogen)', physicalUnit=r'GW$_{el}$',
                          commodityConversionFactors={'electricity':1, 'hydrogen':-1/0.6},
                          hasCapacityVariable=True,
                          investPerCapacity=0.7, opexPerCapacity=0.021, interestRate=0.08,
                          economicLifetime=33))

    ### Electrolyzers

    esM.add(fn.Conversion(esM=esM, name='Electroylzers', physicalUnit=r'GW$_{el}$',
                          commodityConversionFactors={'electricity':-1, 'hydrogen':0.7},
                          hasCapacityVariable=True,
                          investPerCapacity=0.5, opexPerCapacity=0.5*0.025, interestRate=0.08,
                          economicLifetime=10))

    ### rSOC

    capexRSOC=1.5

    esM.add(fn.Conversion(esM=esM, name='rSOEC', physicalUnit=r'GW$_{el}$', linkedConversionCapacityID='rSOC',
                          commodityConversionFactors={'electricity':-1, 'hydrogen':0.6},
                          hasCapacityVariable=True,
                          investPerCapacity=capexRSOC/2, opexPerCapacity=capexRSOC*0.02/2, interestRate=0.08,
                          economicLifetime=10))

    esM.add(fn.Conversion(esM=esM, name='rSOFC', physicalUnit=r'GW$_{el}$', linkedConversionCapacityID='rSOC',
                          commodityConversionFactors={'electricity':1, 'hydrogen':-1/0.6},
                          hasCapacityVariable=True,
                          investPerCapacity=capexRSOC/2, opexPerCapacity=capexRSOC*0.02/2, interestRate=0.08,
                          economicLifetime=10))


    # 5. Add commodity storages to the energy system model
    ## 5.1. Electricity storage
    ### Lithium ion batteries

    esM.add(fn.Storage(esM=esM, name='Li-ion batteries', commodity='electricity',
                       hasCapacityVariable=True, chargeEfficiency=0.95,
                       cyclicLifetime=10000, dischargeEfficiency=0.95, selfDischarge=1-(1-0.03)**(1/(30*24)),
                       chargeRate=1, dischargeRate=1, doPreciseTsaModeling=False,
                       investPerCapacity=0.151, opexPerCapacity=0.002, interestRate=0.08,
                       economicLifetime=22))

    ## 5.2. Hydrogen storage
    ### Hydrogen filled salt caverns

    esM.add(fn.Storage(esM=esM, name='Salt caverns (hydrogen)', commodity='hydrogen',
                       hasCapacityVariable=True, capacityVariableDomain='continuous',
                       capacityPerPlantUnit=133,
                       chargeRate=1/470.37, dischargeRate=1/470.37, sharedPotentialID='Existing salt caverns',
                       stateOfChargeMin=0.33, stateOfChargeMax=1, capacityMax=data['Salt caverns (hydrogen), capacityMax'],
                       investPerCapacity=0.00011, opexPerCapacity=0.00057, interestRate=0.08,
                       economicLifetime=30))


    ## 5.3. Methane storage
    ### Methane filled salt caverns

    esM.add(fn.Storage(esM=esM, name='Salt caverns (biogas)', commodity='biogas',
                       hasCapacityVariable=True, capacityVariableDomain='continuous',
                       capacityPerPlantUnit=443,
                       chargeRate=1/470.37, dischargeRate=1/470.37, sharedPotentialID='Existing salt caverns',
                       stateOfChargeMin=0.33, stateOfChargeMax=1, capacityMax=data['Salt caverns (methane), capacityMax'],
                       investPerCapacity=0.00004, opexPerCapacity=0.00001, interestRate=0.08,
                       economicLifetime=30))


    ## 5.4 Pumped hydro storage
    ### Pumped hydro storage

    esM.add(fn.Storage(esM=esM, name='Pumped hydro storage', commodity='electricity',
                       chargeEfficiency=0.88, dischargeEfficiency=0.88,
                       hasCapacityVariable=True, selfDischarge=1-(1-0.00375)**(1/(30*24)),
                       chargeRate=0.16, dischargeRate=0.12, capacityFix=data['Pumped hydro storage, capacityFix'],
                       investPerCapacity=0, opexPerCapacity=0.000153))


    # 6. Add commodity transmission components to the energy system model
    ## 6.1. Electricity transmission
    ### AC cables

    esM.add(fn.LinearOptimalPowerFlow(esM=esM, name='AC cables', commodity='electricity',
                                      hasCapacityVariable=True, capacityFix=data['AC cables, capacityFix'],
                                      reactances=data['AC cables, reactances']))

    ### DC cables

    esM.add(fn.Transmission(esM=esM, name='DC cables', commodity='electricity', losses=data['DC cables, losses'],
                            distances=data['DC cables, distances'],
                            hasCapacityVariable=True, capacityFix=data['DC cables, capacityFix']))


    ## 6.2 Methane transmission
    ### Methane pipeline

    esM.add(fn.Transmission(esM=esM, name='Pipelines (biogas)', commodity='biogas',
                            distances=data['Pipelines, distances'],
                            hasCapacityVariable=True, hasIsBuiltBinaryVariable=False, bigM=300,
                            locationalEligibility=data['Pipelines, eligibility'],
                            capacityMax=data['Pipelines, eligibility']*15, sharedPotentialID='pipelines',
                            investPerCapacity=0.000037, investIfBuilt=0.000314,
                            interestRate=0.08, economicLifetime=40))

    ## 6.3 Hydrogen transmission
    ### Hydrogen pipelines

    esM.add(fn.Transmission(esM=esM, name='Pipelines (hydrogen)', commodity='hydrogen',
                            distances=data['Pipelines, distances'],
                            hasCapacityVariable=True, hasIsBuiltBinaryVariable=False, bigM=300,
                            locationalEligibility=data['Pipelines, eligibility'],
                            capacityMax=data['Pipelines, eligibility']*15, sharedPotentialID='pipelines',
                            investPerCapacity=0.000177, investIfBuilt=0.00033,
                            interestRate=0.08, economicLifetime=40))

    # 7. Add commodity sinks to the energy system model
    ## 7.1. Electricity sinks
    ### Electricity demand

    esM.add(fn.Sink(esM=esM, name='Electricity demand', commodity='electricity',
                    hasCapacityVariable=False, operationRateFix=data['Electricity demand, operationRateFix']))

    ## 7.2. Hydrogen sinks
    ### Fuel cell electric vehicle (FCEV) demand

    FCEV_penetration=0.5
    esM.add(fn.Sink(esM=esM, name='Hydrogen demand', commodity='hydrogen', hasCapacityVariable=False,
                    operationRateFix=data['Hydrogen demand, operationRateFix']*FCEV_penetration))

    ## 7.3. CO2 sinks
    ### CO2 exiting the system's boundary

    esM.add(fn.Sink(esM=esM, name='CO2 to enviroment', commodity='CO2',
                    hasCapacityVariable=False, commodityLimitID='CO2 limit', yearlyLimit=366*(1-CO2_reductionTarget)))

    # 8. Optimize energy system model

    esM.cluster(numberOfTypicalPeriods=3)

    esM.optimize(timeSeriesAggregation=True, solver = 'glpk')


    return esM

<<<<<<< HEAD

@pytest.fixture
def multi_node_test_esM_init(scope="session"):
    data = getData()


    # 2. Create an energy system model instance
    locations = {'cluster_0', 'cluster_1', 'cluster_2', 'cluster_3', 'cluster_4', 'cluster_5', 'cluster_6', 'cluster_7'}
    commodityUnitDict = {'electricity': r'GW$_{el}$', 'methane': r'GW$_{CH_{4},LHV}$', 'biogas': r'GW$_{biogas,LHV}$',
                         'CO2': r'Mio. t$_{CO_2}$/h', 'hydrogen': r'GW$_{H_{2},LHV}$'}
    commodities = {'electricity', 'hydrogen', 'methane', 'biogas', 'CO2'}
    numberOfTimeSteps=8760
    hoursPerTimeStep=1

    esM = fn.EnergySystemModel(locations=locations, commodities=commodities, numberOfTimeSteps=8760,
                               commodityUnitsDict=commodityUnitDict,
                               hoursPerTimeStep=1, costUnit='1e9 Euro', lengthUnit='km', verboseLogLevel=0)

    CO2_reductionTarget = 1


    # 3. Add commodity sources to the energy system model
    ## 3.1. Electricity sources
    ### Wind onshore

    esM.add(fn.Source(esM=esM, name='Wind (onshore)', commodity='electricity', hasCapacityVariable=True,
                      operationRateMax=data['Wind (onshore), operationRateMax'],
                      capacityMax=data['Wind (onshore), capacityMax'],
                      investPerCapacity=1.1, opexPerCapacity=1.1*0.02, interestRate=0.08,
                      economicLifetime=20))

    data['Wind (onshore), operationRateMax'].sum()


    ### Wind offshore

    esM.add(fn.Source(esM=esM, name='Wind (offshore)', commodity='electricity', hasCapacityVariable=True,
                      operationRateMax=data['Wind (offshore), operationRateMax'],
                      capacityMax=data['Wind (offshore), capacityMax'],
                      investPerCapacity=2.3, opexPerCapacity=2.3*0.02, interestRate=0.08,
                      economicLifetime=20))

    data['Wind (offshore), operationRateMax'].sum()

    ### PV

    esM.add(fn.Source(esM=esM, name='PV', commodity='electricity', hasCapacityVariable=True,
                      operationRateMax=data['PV, operationRateMax'], capacityMax=data['PV, capacityMax'],
                      investPerCapacity=0.65, opexPerCapacity=0.65*0.02, interestRate=0.08,
                      economicLifetime=25))

    data['PV, operationRateMax'].sum()

    ### Exisisting run-of-river hydroelectricity plants

    esM.add(fn.Source(esM=esM, name='Existing run-of-river plants', commodity='electricity',
                      hasCapacityVariable=True,
                      operationRateFix=data['Existing run-of-river plants, operationRateFix'], tsaWeight=0.01,
                      capacityFix=data['Existing run-of-river plants, capacityFix'],
                      investPerCapacity=0, opexPerCapacity=0.208))

    ## 3.2. Methane (natural gas and biogas)
    ### Natural gas
    esM.add(fn.Source(esM=esM, name='Natural gas purchase', commodity='methane',
                      hasCapacityVariable=False, commodityCostTimeSeries=data['Natural Gas, commodityCostTimeSeries']))

    ### Biogas
    esM.add(fn.Source(esM=esM, name='Biogas purchase', commodity='biogas',
                      operationRateMax=data['Biogas, operationRateMax'], hasCapacityVariable=False,
                      commodityCostTimeSeries=data['Biogas, commodityCostTimeSeries']))


    ## 3.3 CO2
    ### CO2

    esM.add(fn.Source(esM=esM, name='CO2 from enviroment', commodity='CO2',
                      hasCapacityVariable=False, commodityLimitID='CO2 limit', yearlyLimit=366*(1-CO2_reductionTarget)))


    # 4. Add conversion components to the energy system model

    ### Combined cycle gas turbine plants

    esM.add(fn.Conversion(esM=esM, name='CCGT plants (methane)', physicalUnit=r'GW$_{el}$',
                          commodityConversionFactors={'electricity':1, 'methane':-1/0.625, 'CO2':201*1e-6/0.625},
                          hasCapacityVariable=True,
                          investPerCapacity=0.65, opexPerCapacity=0.021, interestRate=0.08,
                          economicLifetime=33))


    ### New combined cycle gas turbine plants for biogas

    esM.add(fn.Conversion(esM=esM, name='New CCGT plants (biogas)', physicalUnit=r'GW$_{el}$',
                          commodityConversionFactors={'electricity':1, 'biogas':-1/0.635},
                          hasCapacityVariable=True,
                          investPerCapacity=0.7, opexPerCapacity=0.021, interestRate=0.08,
                          economicLifetime=33))


    ### New combined cycly gas turbines for hydrogen

    esM.add(fn.Conversion(esM=esM, name='New CCGT plants (hydrogen)', physicalUnit=r'GW$_{el}$',
                          commodityConversionFactors={'electricity':1, 'hydrogen':-1/0.6},
                          hasCapacityVariable=True,
                          investPerCapacity=0.7, opexPerCapacity=0.021, interestRate=0.08,
                          economicLifetime=33))

    ### Electrolyzers

    esM.add(fn.Conversion(esM=esM, name='Electroylzers', physicalUnit=r'GW$_{el}$',
                          commodityConversionFactors={'electricity':-1, 'hydrogen':0.7},
                          hasCapacityVariable=True,
                          investPerCapacity=0.5, opexPerCapacity=0.5*0.025, interestRate=0.08,
                          economicLifetime=10))

    ### rSOC

    capexRSOC=1.5

    esM.add(fn.Conversion(esM=esM, name='rSOEC', physicalUnit=r'GW$_{el}$', linkedConversionCapacityID='rSOC',
                          commodityConversionFactors={'electricity':-1, 'hydrogen':0.6},
                          hasCapacityVariable=True,
                          investPerCapacity=capexRSOC/2, opexPerCapacity=capexRSOC*0.02/2, interestRate=0.08,
                          economicLifetime=10))

    esM.add(fn.Conversion(esM=esM, name='rSOFC', physicalUnit=r'GW$_{el}$', linkedConversionCapacityID='rSOC',
                          commodityConversionFactors={'electricity':1, 'hydrogen':-1/0.6},
                          hasCapacityVariable=True,
                          investPerCapacity=capexRSOC/2, opexPerCapacity=capexRSOC*0.02/2, interestRate=0.08,
                          economicLifetime=10))


    # 5. Add commodity storages to the energy system model
    ## 5.1. Electricity storage
    ### Lithium ion batteries

    esM.add(fn.Storage(esM=esM, name='Li-ion batteries', commodity='electricity',
                       hasCapacityVariable=True, chargeEfficiency=0.95,
                       cyclicLifetime=10000, dischargeEfficiency=0.95, selfDischarge=1-(1-0.03)**(1/(30*24)),
                       chargeRate=1, dischargeRate=1, doPreciseTsaModeling=False,
                       investPerCapacity=0.151, opexPerCapacity=0.002, interestRate=0.08,
                       economicLifetime=22))

    ## 5.2. Hydrogen storage
    ### Hydrogen filled salt caverns

    esM.add(fn.Storage(esM=esM, name='Salt caverns (hydrogen)', commodity='hydrogen',
                       hasCapacityVariable=True, capacityVariableDomain='continuous',
                       capacityPerPlantUnit=133,
                       chargeRate=1/470.37, dischargeRate=1/470.37, sharedPotentialID='Existing salt caverns',
                       stateOfChargeMin=0.33, stateOfChargeMax=1, capacityMax=data['Salt caverns (hydrogen), capacityMax'],
                       investPerCapacity=0.00011, opexPerCapacity=0.00057, interestRate=0.08,
                       economicLifetime=30))


    ## 5.3. Methane storage
    ### Methane filled salt caverns

    esM.add(fn.Storage(esM=esM, name='Salt caverns (biogas)', commodity='biogas',
                       hasCapacityVariable=True, capacityVariableDomain='continuous',
                       capacityPerPlantUnit=443,
                       chargeRate=1/470.37, dischargeRate=1/470.37, sharedPotentialID='Existing salt caverns',
                       stateOfChargeMin=0.33, stateOfChargeMax=1, capacityMax=data['Salt caverns (methane), capacityMax'],
                       investPerCapacity=0.00004, opexPerCapacity=0.00001, interestRate=0.08,
                       economicLifetime=30))


    ## 5.4 Pumped hydro storage
    ### Pumped hydro storage

    esM.add(fn.Storage(esM=esM, name='Pumped hydro storage', commodity='electricity',
                       chargeEfficiency=0.88, dischargeEfficiency=0.88,
                       hasCapacityVariable=True, selfDischarge=1-(1-0.00375)**(1/(30*24)),
                       chargeRate=0.16, dischargeRate=0.12, capacityFix=data['Pumped hydro storage, capacityFix'],
                       investPerCapacity=0, opexPerCapacity=0.000153))


    # 6. Add commodity transmission components to the energy system model
    ## 6.1. Electricity transmission
    ### AC cables

    esM.add(fn.LinearOptimalPowerFlow(esM=esM, name='AC cables', commodity='electricity',
                                      hasCapacityVariable=True, capacityFix=data['AC cables, capacityFix'],
                                      reactances=data['AC cables, reactances']))

    ### DC cables

    esM.add(fn.Transmission(esM=esM, name='DC cables', commodity='electricity', losses=data['DC cables, losses'],
                            distances=data['DC cables, distances'],
                            hasCapacityVariable=True, capacityFix=data['DC cables, capacityFix']))


    ## 6.2 Methane transmission
    ### Methane pipeline

    esM.add(fn.Transmission(esM=esM, name='Pipelines (biogas)', commodity='biogas',
                            distances=data['Pipelines, distances'],
                            hasCapacityVariable=True, hasIsBuiltBinaryVariable=False, bigM=300,
                            locationalEligibility=data['Pipelines, eligibility'],
                            capacityMax=data['Pipelines, eligibility']*15, sharedPotentialID='pipelines',
                            investPerCapacity=0.000037, investIfBuilt=0.000314,
                            interestRate=0.08, economicLifetime=40))

    ## 6.3 Hydrogen transmission
    ### Hydrogen pipelines

    esM.add(fn.Transmission(esM=esM, name='Pipelines (hydrogen)', commodity='hydrogen',
                            distances=data['Pipelines, distances'],
                            hasCapacityVariable=True, hasIsBuiltBinaryVariable=False, bigM=300,
                            locationalEligibility=data['Pipelines, eligibility'],
                            capacityMax=data['Pipelines, eligibility']*15, sharedPotentialID='pipelines',
                            investPerCapacity=0.000177, investIfBuilt=0.00033,
                            interestRate=0.08, economicLifetime=40))

    # 7. Add commodity sinks to the energy system model
    ## 7.1. Electricity sinks
    ### Electricity demand

    esM.add(fn.Sink(esM=esM, name='Electricity demand', commodity='electricity',
                    hasCapacityVariable=False, operationRateFix=data['Electricity demand, operationRateFix']))

    ## 7.2. Hydrogen sinks
    ### Fuel cell electric vehicle (FCEV) demand

    FCEV_penetration=0.5
    esM.add(fn.Sink(esM=esM, name='Hydrogen demand', commodity='hydrogen', hasCapacityVariable=False,
                    operationRateFix=data['Hydrogen demand, operationRateFix']*FCEV_penetration))

    ## 7.3. CO2 sinks
    ### CO2 exiting the system's boundary

    esM.add(fn.Sink(esM=esM, name='CO2 to enviroment', commodity='CO2',
                    hasCapacityVariable=False, commodityLimitID='CO2 limit', yearlyLimit=366*(1-CO2_reductionTarget)))

    # 8. Optimize energy system model

    # esM.cluster(numberOfTypicalPeriods=3)

    # esM.optimize(timeSeriesAggregation=True, solver = 'glpk')


    return esM


@pytest.fixture
def multi_node_test_esM_optimized(scope="session"):
    cwd = os.getcwd()
    data = getData()


    # 2. Create an energy system model instance
    locations = {'cluster_0', 'cluster_1', 'cluster_2', 'cluster_3', 'cluster_4', 'cluster_5', 'cluster_6', 'cluster_7'}
    commodityUnitDict = {'electricity': r'GW$_{el}$', 'methane': r'GW$_{CH_{4},LHV}$', 'biogas': r'GW$_{biogas,LHV}$',
                         'CO2': r'Mio. t$_{CO_2}$/h', 'hydrogen': r'GW$_{H_{2},LHV}$'}
    commodities = {'electricity', 'hydrogen', 'methane', 'biogas', 'CO2'}
    numberOfTimeSteps=8760
    hoursPerTimeStep=1

    esM = fn.EnergySystemModel(locations=locations, 
                                commodities=commodities, 
                                numberOfTimeSteps=8760,
                                commodityUnitsDict=commodityUnitDict,
                                hoursPerTimeStep=1, 
                                costUnit='1e9 Euro', 
                                lengthUnit='km', 
                                verboseLogLevel=0,
                                balanceLimit=None,
                                lowerBound=False)

    CO2_reductionTarget = 1


    # 3. Add commodity sources to the energy system model
    ## 3.1. Electricity sources
    ### Wind onshore

    esM.add(fn.Source(esM=esM, name='Wind (onshore)', commodity='electricity', hasCapacityVariable=True,
                      operationRateMax=data['Wind (onshore), operationRateMax'],
                      capacityMax=data['Wind (onshore), capacityMax'],
                      investPerCapacity=1.1, opexPerCapacity=1.1*0.02, interestRate=0.08,
                      economicLifetime=20))

    data['Wind (onshore), operationRateMax'].sum()


    ### Wind offshore

    esM.add(fn.Source(esM=esM, name='Wind (offshore)', commodity='electricity', hasCapacityVariable=True,
                      operationRateMax=data['Wind (offshore), operationRateMax'],
                      capacityMax=data['Wind (offshore), capacityMax'],
                      investPerCapacity=2.3, opexPerCapacity=2.3*0.02, interestRate=0.08,
                      economicLifetime=20))

    data['Wind (offshore), operationRateMax'].sum()

    ### PV

    esM.add(fn.Source(esM=esM, name='PV', commodity='electricity', hasCapacityVariable=True,
                      operationRateMax=data['PV, operationRateMax'], capacityMax=data['PV, capacityMax'],
                      investPerCapacity=0.65, opexPerCapacity=0.65*0.02, interestRate=0.08,
                      economicLifetime=25))

    data['PV, operationRateMax'].sum()

    ### Exisisting run-of-river hydroelectricity plants

    esM.add(fn.Source(esM=esM, name='Existing run-of-river plants', commodity='electricity',
                      hasCapacityVariable=True,
                      operationRateFix=data['Existing run-of-river plants, operationRateFix'], tsaWeight=0.01,
                      capacityFix=data['Existing run-of-river plants, capacityFix'],
                      investPerCapacity=0, opexPerCapacity=0.208))

    ## 3.2. Methane (natural gas and biogas)
    ### Natural gas
    esM.add(fn.Source(esM=esM, name='Natural gas purchase', commodity='methane',
                      hasCapacityVariable=False, commodityCostTimeSeries=data['Natural Gas, commodityCostTimeSeries']))

    ### Biogas
    esM.add(fn.Source(esM=esM, name='Biogas purchase', commodity='biogas',
                      operationRateMax=data['Biogas, operationRateMax'], hasCapacityVariable=False,
                      commodityCostTimeSeries=data['Biogas, commodityCostTimeSeries']))


    ## 3.3 CO2
    ### CO2

    esM.add(fn.Source(esM=esM, name='CO2 from enviroment', commodity='CO2',
                      hasCapacityVariable=False, commodityLimitID='CO2 limit', yearlyLimit=366*(1-CO2_reductionTarget)))


    # 4. Add conversion components to the energy system model

    ### Combined cycle gas turbine plants

    esM.add(fn.Conversion(esM=esM, name='CCGT plants (methane)', physicalUnit=r'GW$_{el}$',
                          commodityConversionFactors={'electricity':1, 'methane':-1/0.625, 'CO2':201*1e-6/0.625},
                          hasCapacityVariable=True,
                          investPerCapacity=0.65, opexPerCapacity=0.021, interestRate=0.08,
                          economicLifetime=33))


    ### New combined cycle gas turbine plants for biogas

    esM.add(fn.Conversion(esM=esM, name='New CCGT plants (biogas)', physicalUnit=r'GW$_{el}$',
                          commodityConversionFactors={'electricity':1, 'biogas':-1/0.635},
                          hasCapacityVariable=True,
                          investPerCapacity=0.7, opexPerCapacity=0.021, interestRate=0.08,
                          economicLifetime=33))


    ### New combined cycly gas turbines for hydrogen

    esM.add(fn.Conversion(esM=esM, name='New CCGT plants (hydrogen)', physicalUnit=r'GW$_{el}$',
                          commodityConversionFactors={'electricity':1, 'hydrogen':-1/0.6},
                          hasCapacityVariable=True,
                          investPerCapacity=0.7, opexPerCapacity=0.021, interestRate=0.08,
                          economicLifetime=33))

    ### Electrolyzers

    esM.add(fn.Conversion(esM=esM, name='Electroylzers', physicalUnit=r'GW$_{el}$',
                          commodityConversionFactors={'electricity':-1, 'hydrogen':0.7},
                          hasCapacityVariable=True,
                          investPerCapacity=0.5, opexPerCapacity=0.5*0.025, interestRate=0.08,
                          economicLifetime=10))

    ### rSOC

    capexRSOC=1.5

    esM.add(fn.Conversion(esM=esM, name='rSOEC', physicalUnit=r'GW$_{el}$', linkedConversionCapacityID='rSOC',
                          commodityConversionFactors={'electricity':-1, 'hydrogen':0.6},
                          hasCapacityVariable=True,
                          investPerCapacity=capexRSOC/2, opexPerCapacity=capexRSOC*0.02/2, interestRate=0.08,
                          economicLifetime=10))

    esM.add(fn.Conversion(esM=esM, name='rSOFC', physicalUnit=r'GW$_{el}$', linkedConversionCapacityID='rSOC',
                          commodityConversionFactors={'electricity':1, 'hydrogen':-1/0.6},
                          hasCapacityVariable=True,
                          investPerCapacity=capexRSOC/2, opexPerCapacity=capexRSOC*0.02/2, interestRate=0.08,
                          economicLifetime=10))


    # 5. Add commodity storages to the energy system model
    ## 5.1. Electricity storage
    ### Lithium ion batteries

    esM.add(fn.Storage(esM=esM, name='Li-ion batteries', commodity='electricity',
                       hasCapacityVariable=True, chargeEfficiency=0.95,
                       cyclicLifetime=10000, dischargeEfficiency=0.95, selfDischarge=1-(1-0.03)**(1/(30*24)),
                       chargeRate=1, dischargeRate=1, doPreciseTsaModeling=False,
                       investPerCapacity=0.151, opexPerCapacity=0.002, interestRate=0.08,
                       economicLifetime=22))

    ## 5.2. Hydrogen storage
    ### Hydrogen filled salt caverns

    esM.add(fn.Storage(esM=esM, name='Salt caverns (hydrogen)', commodity='hydrogen',
                       hasCapacityVariable=True, capacityVariableDomain='continuous',
                       capacityPerPlantUnit=133,
                       chargeRate=1/470.37, dischargeRate=1/470.37, sharedPotentialID='Existing salt caverns',
                       stateOfChargeMin=0.33, stateOfChargeMax=1, capacityMax=data['Salt caverns (hydrogen), capacityMax'],
                       investPerCapacity=0.00011, opexPerCapacity=0.00057, interestRate=0.08,
                       economicLifetime=30))


    ## 5.3. Methane storage
    ### Methane filled salt caverns

    esM.add(fn.Storage(esM=esM, name='Salt caverns (biogas)', commodity='biogas',
                       hasCapacityVariable=True, capacityVariableDomain='continuous',
                       capacityPerPlantUnit=443,
                       chargeRate=1/470.37, dischargeRate=1/470.37, sharedPotentialID='Existing salt caverns',
                       stateOfChargeMin=0.33, stateOfChargeMax=1, capacityMax=data['Salt caverns (methane), capacityMax'],
                       investPerCapacity=0.00004, opexPerCapacity=0.00001, interestRate=0.08,
                       economicLifetime=30))


    ## 5.4 Pumped hydro storage
    ### Pumped hydro storage

    esM.add(fn.Storage(esM=esM, name='Pumped hydro storage', commodity='electricity',
                       chargeEfficiency=0.88, dischargeEfficiency=0.88,
                       hasCapacityVariable=True, selfDischarge=1-(1-0.00375)**(1/(30*24)),
                       chargeRate=0.16, dischargeRate=0.12, capacityFix=data['Pumped hydro storage, capacityFix'],
                       investPerCapacity=0, opexPerCapacity=0.000153))


    # 6. Add commodity transmission components to the energy system model
    ## 6.1. Electricity transmission
    ### AC cables

    esM.add(fn.LinearOptimalPowerFlow(esM=esM, name='AC cables', commodity='electricity',
                                      hasCapacityVariable=True, capacityFix=data['AC cables, capacityFix'],
                                      reactances=data['AC cables, reactances']))

    ### DC cables

    esM.add(fn.Transmission(esM=esM, name='DC cables', commodity='electricity', losses=data['DC cables, losses'],
                            distances=data['DC cables, distances'],
                            hasCapacityVariable=True, capacityFix=data['DC cables, capacityFix']))


    ## 6.2 Methane transmission
    ### Methane pipeline

    esM.add(fn.Transmission(esM=esM, name='Pipelines (biogas)', commodity='biogas',
                            distances=data['Pipelines, distances'],
                            hasCapacityVariable=True, hasIsBuiltBinaryVariable=False, bigM=300,
                            locationalEligibility=data['Pipelines, eligibility'],
                            capacityMax=data['Pipelines, eligibility']*15, sharedPotentialID='pipelines',
                            investPerCapacity=0.000037, investIfBuilt=0.000314,
                            interestRate=0.08, economicLifetime=40))

    ## 6.3 Hydrogen transmission
    ### Hydrogen pipelines

    esM.add(fn.Transmission(esM=esM, name='Pipelines (hydrogen)', commodity='hydrogen',
                            distances=data['Pipelines, distances'],
                            hasCapacityVariable=True, hasIsBuiltBinaryVariable=False, bigM=300,
                            locationalEligibility=data['Pipelines, eligibility'],
                            capacityMax=data['Pipelines, eligibility']*15, sharedPotentialID='pipelines',
                            investPerCapacity=0.000177, investIfBuilt=0.00033,
                            interestRate=0.08, economicLifetime=40))

    # 7. Add commodity sinks to the energy system model
    ## 7.1. Electricity sinks
    ### Electricity demand

    esM.add(fn.Sink(esM=esM, name='Electricity demand', commodity='electricity',
                    hasCapacityVariable=False, operationRateFix=data['Electricity demand, operationRateFix']))

    ## 7.2. Hydrogen sinks
    ### Fuel cell electric vehicle (FCEV) demand

    FCEV_penetration=0.5
    esM.add(fn.Sink(esM=esM, name='Hydrogen demand', commodity='hydrogen', hasCapacityVariable=False,
                    operationRateFix=data['Hydrogen demand, operationRateFix']*FCEV_penetration))

    ## 7.3. CO2 sinks
    ### CO2 exiting the system's boundary

    esM.add(fn.Sink(esM=esM, name='CO2 to enviroment', commodity='CO2',
                    hasCapacityVariable=False, commodityLimitID='CO2 limit', yearlyLimit=366*(1-CO2_reductionTarget)))

    # 8. Optimize energy system model

    esM.cluster(numberOfTypicalPeriods=3)

    esM.optimize(timeSeriesAggregation=True, solver = 'glpk')


    return esM

=======
>>>>>>> 2751592d

@pytest.fixture
def dsm_test_esM(scope="session"):
    """
    Generate a simple energy system model with one node, two fixed generators and one load time series
    for testing demand side management functionality.
    """
    # load without dsm
    now = pd.Timestamp.now().round('h')
    number_of_time_steps = 28
    #t_index = pd.date_range(now, now + pd.DateOffset(hours=number_of_timeSteps - 1), freq='h')
    t_index = range(number_of_time_steps)
    load_without_dsm = pd.Series([80.] * number_of_time_steps, index=t_index)

    timestep_up = 10
    timestep_down = 20
    load_without_dsm[timestep_up:timestep_down] += 40.

    time_shift = 3
    cheap_capacity = 100.
    expensive_capacity = 20.

    # set up energy model
    esM = fn.EnergySystemModel(locations={'location'},
                               commodities={'electricity'},
                               numberOfTimeSteps=number_of_time_steps,
                               commodityUnitsDict={'electricity': r'MW$_{el}$'},
                               hoursPerTimeStep=1, costUnit='1 Euro',
                               lengthUnit='km',
                               verboseLogLevel=2)
    esM.add(fn.Source(esM=esM, name='cheap', commodity='electricity', hasCapacityVariable=False,
                      operationRateMax=pd.Series(cheap_capacity, index=t_index), opexPerOperation=25))
    esM.add(fn.Source(esM=esM, name='expensive', commodity='electricity', hasCapacityVariable=False,
                      operationRateMax=pd.Series(expensive_capacity, index=t_index), opexPerOperation=50))
    esM.add(fn.Source(esM=esM, name='back-up', commodity='electricity', hasCapacityVariable=False,
                      operationRateMax=pd.Series(1000, index=t_index), opexPerOperation=1000))

    return esM, load_without_dsm, timestep_up, timestep_down, time_shift, cheap_capacity
<|MERGE_RESOLUTION|>--- conflicted
+++ resolved
@@ -11,10 +11,6 @@
 
 sys.path.append(os.path.join(os.path.dirname(__file__),'..','examples','Multi-regional_Energy_System_Workflow'))
 from getData import getData
-<<<<<<< HEAD
-=======
-
->>>>>>> 2751592d
 
 @pytest.fixture
 def minimal_test_esM(scope="session"):
@@ -568,14 +564,13 @@
 
     # 8. Optimize energy system model
 
-    esM.cluster(numberOfTypicalPeriods=3)
+    esM.aggregateTemporally(numberOfTypicalPeriods=3)
 
     esM.optimize(timeSeriesAggregation=True, solver = 'glpk')
 
 
     return esM
 
-<<<<<<< HEAD
 
 @pytest.fixture
 def multi_node_test_esM_init(scope="session"):
@@ -812,7 +807,7 @@
 
     # 8. Optimize energy system model
 
-    # esM.cluster(numberOfTypicalPeriods=3)
+    # esM.aggregateTemporally(numberOfTypicalPeriods=3)
 
     # esM.optimize(timeSeriesAggregation=True, solver = 'glpk')
 
@@ -1063,15 +1058,13 @@
 
     # 8. Optimize energy system model
 
-    esM.cluster(numberOfTypicalPeriods=3)
+    esM.aggregateTemporally(numberOfTypicalPeriods=3)
 
     esM.optimize(timeSeriesAggregation=True, solver = 'glpk')
 
 
     return esM
 
-=======
->>>>>>> 2751592d
 
 @pytest.fixture
 def dsm_test_esM(scope="session"):
