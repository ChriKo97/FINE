--- conflicted
+++ resolved
@@ -9,52 +9,27 @@
     Export esM class to file
     '''
 
-<<<<<<< HEAD
     esm_dict, comp_dict = dictIO.exportToDict(minimal_test_esM)
-=======
-    esm_dict, comp_dict = FINE.IOManagement.exportToDict(minimal_test_esM)
-
-    return
->>>>>>> f7c68b00
 
 def test_import_from_dict(minimal_test_esM):
 
     '''
     Get a dictionary of a esM class and write it to another esM
     '''
-<<<<<<< HEAD
     esm_dict, comp_dict = dictIO.exportToDict(minimal_test_esM)
-=======
-    esm_dict, comp_dict = FINE.IOManagement.exportToDict(minimal_test_esM)
->>>>>>> f7c68b00
 
     # modify log level
     esm_dict['verboseLogLevel'] = 0
 
     # write a new FINE model from it
-<<<<<<< HEAD
     new_esM = dictIO.importFromDict(esm_dict, comp_dict)
 
-    # 
-    import pdb; pdb.set_trace()
-
-
-=======
-    new_esM = FINE.IOManagement.importFromDict(esm_dict, comp_dict)
-    
-    # optimize the model
->>>>>>> f7c68b00
     new_esM.optimize(timeSeriesAggregation=False, solver = 'glpk')
 
     # test if solve fits to the original results
     testresults = new_esM.componentModelingDict["SourceSinkModel"].operationVariablesOptimum.xs('Electricity market')
-<<<<<<< HEAD
-
 
     np.testing.assert_array_almost_equal(testresults.values, [np.array([1.877143e+07,  3.754286e+07,  0.0,  1.877143e+07]),],decimal=-3)
 
 def test_dict_to_xarray(minimal_test_esM):
-    xarray_io.dict_of_df_to_xarray(minimal_test_esM)
-=======
-    np.testing.assert_array_almost_equal(testresults.values, [np.array([1.877143e+07,  3.754286e+07,  0.0,  1.877143e+07]),],decimal=-3)
->>>>>>> f7c68b00
+    xarray_io.dict_of_df_to_xarray(minimal_test_esM)