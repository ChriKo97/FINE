import FINE as fn
import pandas as pd


def test_linkedQuantityID(minimal_test_esM):
<<<<<<< HEAD
    """"""
=======
    """ """
>>>>>>> ad7dfd99
    esM = minimal_test_esM

    # get components
    electrolyzer = esM.getComponent("Electrolyzers")
    market = esM.getComponent("Electricity market")

    # create dummy component
    esM.add(
        fn.Conversion(
            esM=esM,
            name="Dummy",
            physicalUnit=r"kW$_{el}$",
            commodityConversionFactors={"electricity": -1, "electricity": 1},
            hasCapacityVariable=True,
            capacityPerPlantUnit=1.0,
            opexPerCapacity=1.0,
            linkedQuantityID="test",
        )
    )

    # make electrolyzer sizing discrete
    electrolyzer.capacityPerPlantUnit = 1
    electrolyzer.linkedQuantityID = "test"
    electrolyzer.opexPerCapacity = pd.Series(1, index=esM.locations)

    # optimize
    esM.optimize(timeSeriesAggregation=False, solver="glpk")

    assert (
        esM.getOptimizationSummary("ConversionModel")
        .loc["Electrolyzers"]
        .loc["opexCap"]["ElectrolyzerLocation"]
        .values.astype(int)[0]
        == esM.getOptimizationSummary("ConversionModel")
        .loc["Dummy"]
        .loc["opexCap"]["ElectrolyzerLocation"]
        .values.astype(int)[0]
    )<|MERGE_RESOLUTION|>--- conflicted
+++ resolved
@@ -3,11 +3,7 @@
 
 
 def test_linkedQuantityID(minimal_test_esM):
-<<<<<<< HEAD
-    """"""
-=======
     """ """
->>>>>>> ad7dfd99
     esM = minimal_test_esM
 
     # get components
