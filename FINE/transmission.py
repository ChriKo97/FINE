from FINE.component import Component, ComponentModel
from FINE import utils
import warnings
import pyomo.environ as pyomo
import pandas as pd


class Transmission(Component):
    """
    A Transmission component can transmit a commodity between locations of the energy system.

    Last edited: November 28, 2018
    |br| @author: Lara Welder
    """
<<<<<<< HEAD
    def __init__(self, esM, name, commodity, losses=0, distances=None,
                 hasCapacityVariable=True, capacityVariableDomain='continuous', capacityPerPlantUnit=1,
                 hasIsBuiltBinaryVariable=False, bigM=None,
                 operationRateMax=None, operationRateFix=None, tsaWeight=1,
                 locationalEligibility=None, capacityMin=None, capacityMax=None, partLoadMin=None, sharedPotentialID=None,
                 linkedQuantityID=None,
                 capacityFix=None, isBuiltFix=None,
                 investPerCapacity=0, investIfBuilt=0, opexPerOperation=0, opexPerCapacity=0,
                 opexIfBuilt=0, QPcostScale=0, interestRate=0.08, economicLifetime=10, technicalLifetime=None):
=======
    def __init__(self, 
                 esM, 
                 name, 
                 commodity, 
                 losses=0, 
                 distances=None,
                 hasCapacityVariable=True, 
                 capacityVariableDomain='continuous', 
                 capacityPerPlantUnit=1,
                 hasIsBuiltBinaryVariable=False, 
                 bigM=None,
                 operationRateMax=None, 
                 operationRateFix=None, 
                 tsaWeight=1,
                 locationalEligibility=None, 
                 capacityMin=None, 
                 capacityMax=None, 
                 partLoadMin=None, 
                 sharedPotentialID=None,
                 capacityFix=None, 
                 isBuiltFix=None,
                 investPerCapacity=0, 
                 investIfBuilt=0, 
                 opexPerOperation=0, 
                 opexPerCapacity=0,
                 opexIfBuilt=0, 
                 QPcostScale=0, 
                 interestRate=0.08, 
                 economicLifetime=10, 
                 technicalLifetime=None):
>>>>>>> 46947455
        """
        Constructor for creating an Transmission class instance.
        The Transmission component specific input arguments are described below. The general component
        input arguments are described in the Component class.

        **Required arguments:**

        :param commodity: to the component related commodity.
        :type commodity: string

        **Default arguments:**

        :param losses: relative losses per lengthUnit (lengthUnit as specified in the energy system model) in
            percentage of the commodity flow. This loss factor can capture simple linear losses
            trans_in_ij=(1-losses*distance)*trans_out_ij (with trans being the commodity flow at a certain point in
            time and i and j being locations in the energy system). The losses can either be given as a float or a
            Pandas DataFrame with location specific values.
            |br| * the default value is 0
        :type losses: positive float (0 <= float <= 1) or Pandas DataFrame with positive values
            (0 <= float <= 1). The row and column indices of the DataFrame have to equal the in the energy
            system model specified locations.

        :param distances: distances between locations given in the lengthUnit (lengthUnit as specified in
            the energy system model).
            |br| * the default value is None
        :type distances: positive float (>= 0) or Pandas DataFrame with positive values (>= 0). The row and
            column indices of the DataFrame have to equal the in the energy system model specified locations.

        :param operationRateMax: if specified, indicates a maximum operation rate for all possible connections
            (both directions) of the transmission component at each time step by a positive float. If
            hasCapacityVariable is set to True, the values are given relative to the installed capacities (i.e.
            a value of 1 indicates a utilization of 100% of the capacity). If hasCapacityVariable
            is set to False, the values are given as absolute values in form of the commodityUnit,
            referring to the transmitted commodity (before considering losses) during one time step.
            |br| * the default value is None
        :type operationRateMax: None or Pandas DataFrame with positive (>= 0) entries. The row indices have
            to match the in the energy system model specified time steps. The column indices are combinations
            of locations (as defined in the energy system model), separated by a underscore (e.g.
            "location1_location2"). The first location indicates where the commodity is coming from. The second
            one location indicates where the commodity is going too. If a flow is specified from location i to
            location j, it also has to be specified from j to i.

        :param operationRateFix: if specified, indicates a fixed operation rate for all possible connections
            (both directions) of the transmission component at each time step by a positive float. If
            hasCapacityVariable is set to True, the values are given relative to the installed capacities (i.e.
            a value of 1 indicates a utilization of 100% of the capacity). If hasCapacityVariable
            is set to False, the values are given as absolute values in form of the commodityUnit,
            referring to the transmitted commodity (before considering losses) during one time step.
            |br| * the default value is None
        :type operationRateFix: None or Pandas DataFrame with positive (>= 0) entries. The row indices have
            to match the in the energy system model specified time steps. The column indices are combinations
            of locations (as defined in the energy system model), separated by a underscore (e.g.
            "location1_location2"). The first location indicates where the commodity is coming from. The second
            one location indicates where the commodity is going too. If a flow is specified from location i to
            location j, it also has to be specified from j to i.

        :param tsaWeight: weight with which the time series of the component should be considered when applying
            time series aggregation.
            |br| * the default value is 1
        :type tsaWeight: positive (>= 0) float

        :param opexPerOperation: describes the cost for one unit of the operation.
            The cost which is directly proportional to the operation of the component is obtained by multiplying
            the opexPerOperation parameter with the annual sum of the operational time series of the components.
            The opexPerOperation can either be given as a float or a Pandas DataFrame with location specific values.
            The cost unit in which the parameter is given has to match the one specified in the energy
            system model (e.g. Euro, Dollar, 1e6 Euro).
            |br| * the default value is 0
        :type opexPerOperation: positive (>=0) float or Pandas DataFrame with positive (>=0) values.
            The row and column indices of the DataFrame have to equal the in the energy system model
            specified locations.
        """
        # TODO add unit checks
        # Preprocess two-dimensional data
        self.locationalEligibility = utils.preprocess2dimData(locationalEligibility)
        self.capacityMax = utils.preprocess2dimData(capacityMax, locationalEligibility=locationalEligibility)
        self.capacityFix = utils.preprocess2dimData(capacityFix)
        self.isBuiltFix = utils.preprocess2dimData(isBuiltFix)


        # Set locational eligibility
        operationTimeSeries = operationRateFix if operationRateFix is not None else operationRateMax
        self.locationalEligibility = \
            utils.setLocationalEligibility(esM, self.locationalEligibility, self.capacityMax, self.capacityFix,
                                           self.isBuiltFix, hasCapacityVariable, operationTimeSeries, '2dim')

        self._mapC, self._mapL, self._mapI = {}, {}, {}
        for loc1 in esM.locations:
            for loc2 in esM.locations:
                if loc1 + '_' + loc2 in self.locationalEligibility.index:
                    if self.locationalEligibility[loc1 + '_' + loc2] == 0:
                        self.locationalEligibility[loc1 + '_' + loc2].drop(inplace=True)
                    self._mapC.update({loc1 + '_' + loc2: (loc1, loc2)})
                    self._mapL.setdefault(loc1, {}).update({loc2: loc1 + '_' + loc2})
                    self._mapI.update({loc1 + '_' + loc2: loc2 + '_' + loc1})

        self.capacityMin = utils.preprocess2dimData(capacityMin, self._mapC, locationalEligibility)
        self.investPerCapacity = utils.preprocess2dimData(investPerCapacity, self._mapC)
        self.investIfBuilt = utils.preprocess2dimData(investIfBuilt, self._mapC)
        self.opexPerCapacity = utils.preprocess2dimData(opexPerCapacity, self._mapC)
        self.opexIfBuilt = utils.preprocess2dimData(opexIfBuilt, self._mapC)
        self.interestRate = utils.preprocess2dimData(interestRate, self._mapC)
        self.economicLifetime = utils.preprocess2dimData(economicLifetime, self._mapC)
        self.technicalLifetime = utils.preprocess2dimData(technicalLifetime, self._mapC)

<<<<<<< HEAD
        Component. __init__(self, esM, name, dimension='2dim', hasCapacityVariable=hasCapacityVariable,
                            capacityVariableDomain=capacityVariableDomain, capacityPerPlantUnit=capacityPerPlantUnit,
                            hasIsBuiltBinaryVariable=hasIsBuiltBinaryVariable, bigM=bigM,
                            locationalEligibility=self.locationalEligibility, capacityMin=self.capacityMin,
                            capacityMax=self.capacityMax, partLoadMin=partLoadMin, sharedPotentialID=sharedPotentialID,
                            linkedQuantityID=linkedQuantityID,
                            capacityFix=self.capacityFix, isBuiltFix=self.isBuiltFix,
                            investPerCapacity=self.investPerCapacity, investIfBuilt=self.investIfBuilt,
                            opexPerCapacity=self.opexPerCapacity, opexIfBuilt=self.opexIfBuilt,
                            interestRate=self.interestRate, QPcostScale=QPcostScale,
                            economicLifetime=self.economicLifetime, technicalLifetime=self.technicalLifetime)
=======
        Component. __init__(self, 
                            esM, 
                            name, 
                            dimension='2dim', 
                            hasCapacityVariable=hasCapacityVariable,
                            capacityVariableDomain=capacityVariableDomain, 
                            capacityPerPlantUnit=capacityPerPlantUnit,
                            hasIsBuiltBinaryVariable=hasIsBuiltBinaryVariable, 
                            bigM=bigM,
                            locationalEligibility=self.locationalEligibility, 
                            capacityMin=self.capacityMin,
                            capacityMax=self.capacityMax, 
                            partLoadMin=partLoadMin, 
                            sharedPotentialID=sharedPotentialID,
                            capacityFix=self.capacityFix, 
                            isBuiltFix=self.isBuiltFix,
                            investPerCapacity=self.investPerCapacity, 
                            investIfBuilt=self.investIfBuilt,
                            opexPerCapacity=self.opexPerCapacity, 
                            opexIfBuilt=self.opexIfBuilt,
                            interestRate=self.interestRate, 
                            QPcostScale=QPcostScale, 
                            economicLifetime=self.economicLifetime, 
                            technicalLifetime=self.technicalLifetime)
>>>>>>> 46947455

        # Set general component data
        utils.checkCommodities(esM, {commodity})
        self.commodity, self.commodityUnit = commodity, esM.commodityUnitsDict[commodity]
        self.distances = utils.preprocess2dimData(distances, self._mapC)
        self.losses = utils.preprocess2dimData(losses, self._mapC)
        self.distances = utils.checkAndSetDistances(self.distances, self.locationalEligibility, esM)
        self.losses = utils.checkAndSetTransmissionLosses(self.losses, self.distances, self.locationalEligibility)
        self.modelingClass = TransmissionModel

        # Set distance related costs data
        self.investPerCapacity *= (self.distances * 0.5)
        self.investIfBuilt *= (self.distances * 0.5)
        self.opexPerCapacity *= (self.distances * 0.5)
        self.opexIfBuilt *= (self.distances * 0.5)

        # Set additional economic data
        self.opexPerOperation = utils.checkAndSetCostParameter(esM, name, opexPerOperation, '2dim',
                                                               self.locationalEligibility)

        # Set location-specific operation parameters
        if operationRateMax is not None and operationRateFix is not None:
            operationRateMax = None
            if esM.verbose < 2:
                warnings.warn('If operationRateFix is specified, the operationRateMax parameter is not required.\n' +
                              'The operationRateMax time series was set to None.')

        self.fullOperationRateMax = utils.checkAndSetTimeSeries(esM, operationRateMax, self.locationalEligibility)
        self.aggregatedOperationRateMax, self.operationRateMax = None, None

        self.fullOperationRateFix = utils.checkAndSetTimeSeries(esM, operationRateFix, self.locationalEligibility)
        self.aggregatedOperationRateFix, self.operationRateFix = None, None

        if self.partLoadMin is not None:
            if self.fullOperationRateMax is not None:
                if ((self.fullOperationRateMax > 0) & (self.fullOperationRateMax < self.partLoadMin)).any().any():
                    raise ValueError('"fullOperationRateMax" needs to be higher than "partLoadMin" or 0 for component ' + name )
            if self.fullOperationRateFix is not None:
                if ((self.fullOperationRateFix > 0) & (self.fullOperationRateFix < self.partLoadMin)).any().any():
                    raise ValueError('"fullOperationRateFix" needs to be higher than "partLoadMin" or 0 for component ' + name )

        utils.isPositiveNumber(tsaWeight)
        self.tsaWeight = tsaWeight

    def addToEnergySystemModel(self, esM):
        """
        Function for adding a transmission component to the given energy system model.

        :param esM: EnergySystemModel instance representing the energy system in which the component should be modeled.
        :type esM: EnergySystemModel class instance
        """
        super().addToEnergySystemModel(esM)

    def setTimeSeriesData(self, hasTSA):
        """
        Function for setting the maximum operation rate and fixed operation rate depending on whether a time series
        analysis is requested or not.

        :param hasTSA: states whether a time series aggregation is requested (True) or not (False).
        :type hasTSA: boolean
        """
        self.operationRateMax = self.aggregatedOperationRateMax if hasTSA else self.fullOperationRateMax
        self.operationRateFix = self.aggregatedOperationRateFix if hasTSA else self.fullOperationRateFix

    def getDataForTimeSeriesAggregation(self):
        """ Function for getting the required data if a time series aggregation is requested. """
        weightDict, data = {}, []
        weightDict, data = self.prepareTSAInput(self.fullOperationRateFix, self.fullOperationRateMax,
                                                '_operationRate_', self.tsaWeight, weightDict, data)
        return (pd.concat(data, axis=1), weightDict) if data else (None, {})

    def setAggregatedTimeSeriesData(self, data):
        """
        Function for determining the aggregated maximum rate and the aggregated fixed operation rate.

        :param data: Pandas DataFrame with the clustered time series data of the conversion component
        :type data: Pandas DataFrame
        """
        self.aggregatedOperationRateFix = self.getTSAOutput(self.fullOperationRateFix, '_operationRate_', data)
        self.aggregatedOperationRateMax = self.getTSAOutput(self.fullOperationRateMax, '_operationRate_', data)


class TransmissionModel(ComponentModel):
    """
    A TransmissionModel class instance will be instantly created if a Transmission class instance is initialized.
    It is used for the declaration of the sets, variables and constraints which are valid for the Transmission class
    instance. These declarations are necessary for the modeling and optimization of the energy system model.
    The TransmissionModel class inherits from the ComponentModel class.
    """

    def __init__(self):
        """" Constructor for creating a TransmissionModel class instance """
        self.abbrvName = 'trans'
        self.dimension = '2dim'
        self.componentsDict = {}
        self.capacityVariablesOptimum, self.isBuiltVariablesOptimum = None, None
        self.operationVariablesOptimum = None
        self.optSummary = None

    ####################################################################################################################
    #                                            Declare sparse index sets                                             #
    ####################################################################################################################

    def declareSets(self, esM, pyM):
        """
        Declare sets: design variable sets, operation variable set and operation mode sets.

        :param esM: EnergySystemModel instance representing the energy system in which the component should be modeled.
        :type esM: esM - EnergySystemModel class instance

        :param pyM: pyomo ConcreteModel which stores the mathematical formulation of the model.
        :type pyM: pyomo ConcreteModel
        """

        # # Declare design variable sets
        self.declareDesignVarSet(pyM)
        self.declareContinuousDesignVarSet(pyM)
        self.declareDiscreteDesignVarSet(pyM)
        self.declareDesignDecisionVarSet(pyM)

        # Declare operation variable set
        self.declareOpVarSet(esM, pyM)
        self.declareOperationBinarySet(pyM)

        # Declare operation mode sets
        self.declareOperationModeSets(pyM, 'opConstrSet', 'operationRateMax', 'operationRateFix')

    ####################################################################################################################
    #                                                Declare variables                                                 #
    ####################################################################################################################

    def declareVariables(self, esM, pyM, relaxIsBuiltBinary):
        """
        Declare design and operation variables

        :param esM: EnergySystemModel instance representing the energy system in which the component should be modeled.
        :type esM: esM - EnergySystemModel class instance

        :param pyM: pyomo ConcreteModel which stores the mathematical formulation of the model.
        :type pyM: pyomo ConcreteModel
        """

        # Capacity variables [commodityUnit]
        self.declareCapacityVars(pyM)
        # (Continuous) numbers of installed components [-]
        self.declareRealNumbersVars(pyM)
        # (Discrete/integer) numbers of installed components [-]
        self.declareIntNumbersVars(pyM)
        # Binary variables [-] indicating if a component is considered at a location or not
        self.declareBinaryDesignDecisionVars(pyM, relaxIsBuiltBinary)
        # Operation of component [commodityUnit]
        self.declareOperationVars(pyM, 'op')
        # Operation of component as binary [1/0]
        self.declareOperationBinaryVars(pyM, 'op_bin')

    ####################################################################################################################
    #                                          Declare component constraints                                           #
    ####################################################################################################################

    def symmetricalCapacity(self, pyM):
        """
        Ensure that the capacity between location_1 and location_2 is the same as the one
        between location_2 and location_1.

        :param pyM: pyomo ConcreteModel which stores the mathematical formulation of the model.
        :type pyM: pyomo ConcreteModel
        """
        compDict, abbrvName = self.componentsDict, self.abbrvName
        capVar, capVarSet = getattr(pyM, 'cap_' + abbrvName), getattr(pyM, 'designDimensionVarSet_' + abbrvName)

        def symmetricalCapacity(pyM, loc, compName):
            return capVar[loc, compName] == capVar[compDict[compName]._mapI[loc], compName]
        setattr(pyM, 'ConstrSymmetricalCapacity_' + abbrvName,  pyomo.Constraint(capVarSet, rule=symmetricalCapacity))

    def operationMode1_2dim(self, pyM, esM, constrName, constrSetName, opVarName):
        """
        Declare the constraint that the operation [commodityUnit*hour] is limited by the installed
        capacity [commodityUnit] multiplied by the hours per time step.
        Since the flow should either go in one direction or the other, the limitation can be enforced on the sum
        of the forward and backward flow over the line. This leads to one of the flow variables being set to zero
        if a basic solution is obtained during optimization.

        :param pyM: pyomo ConcreteModel which stores the mathematical formulation of the model.
        :type pyM: pyomo ConcreteModel

        :param esM: EnergySystemModel instance representing the energy system in which the component should be modeled.
        :type esM: esM - EnergySystemModel class instance
        """
        compDict, abbrvName = self.componentsDict, self.abbrvName
        opVar, capVar = getattr(pyM, opVarName + '_' + abbrvName), getattr(pyM, 'cap_' + abbrvName)
        constrSet1 = getattr(pyM, constrSetName + '1_' + abbrvName)

        if not pyM.hasSegmentation:
            def op1(pyM, loc, compName, p, t):
                return opVar[loc, compName, p, t] + opVar[compDict[compName]._mapI[loc], compName, p, t] <= \
                       capVar[loc, compName] * esM.hoursPerTimeStep
            setattr(pyM, constrName + '_' + abbrvName, pyomo.Constraint(constrSet1, pyM.timeSet, rule=op1))
        else:
            def op1(pyM, loc, compName, p, t):
                return opVar[loc, compName, p, t] + opVar[compDict[compName]._mapI[loc], compName, p, t] <= \
                       capVar[loc, compName] * esM.hoursPerSegment.to_dict()[p,t]
            setattr(pyM, constrName + '_' + abbrvName, pyomo.Constraint(constrSet1, pyM.timeSet, rule=op1))

    def declareComponentConstraints(self, esM, pyM):
        """
        Declare time independent and dependent constraints

        :param esM: EnergySystemModel instance representing the energy system in which the component should be modeled.
        :type esM: esM - EnergySystemModel class instance

        :param pyM: pyomo ConcreteModel which stores the mathematical formulation of the model.
        :type pyM: pyomo ConcreteModel
        """

        ################################################################################################################
        #                                    Declare time independent constraints                                      #
        ################################################################################################################

        # Determine the components' capacities from the number of installed units
        self.capToNbReal(pyM)
        # Determine the components' capacities from the number of installed units
        self.capToNbInt(pyM)
        # Enforce the consideration of the binary design variables of a component
        self.bigM(pyM)
        # Enforce the consideration of minimum capacities for components with design decision variables
        self.capacityMinDec(pyM)
        # Set, if applicable, the installed capacities of a component
        self.capacityFix(pyM)
        # Set, if applicable, the binary design variables of a component
        self.designBinFix(pyM)
        # Enforce the equality of the capacities cap_loc1_loc2 and cap_loc2_loc1
        self.symmetricalCapacity(pyM)

        ################################################################################################################
        #                                      Declare time dependent constraints                                      #
        ################################################################################################################

        # Operation [commodityUnit*h] is limited by the installed capacity [commodityUnit] multiplied by the hours per
        # time step [h]
        self.operationMode1_2dim(pyM, esM, 'ConstrOperation', 'opConstrSet', 'op')
        # Operation [commodityUnit*h] is equal to the installed capacity [commodityUnit] multiplied by operation time
        # series [-] and the hours per time step [h]
        self.operationMode2(pyM, esM, 'ConstrOperation', 'opConstrSet', 'op')
        # Operation [commodityUnit*h] is limited by the installed capacity [commodityUnit] multiplied by operation time
        # series [-] and the hours per time step [h]
        self.operationMode3(pyM, esM, 'ConstrOperation', 'opConstrSet', 'op')
        # Operation [commodityUnit*h] is equal to the operation time series [commodityUnit*h]
        self.operationMode4(pyM, esM, 'ConstrOperation', 'opConstrSet', 'op')
        # Operation [commodityUnit*h] is limited by the operation time series [commodityUnit*h]
        self.operationMode5(pyM, esM, 'ConstrOperation', 'opConstrSet', 'op')
        # Operation [physicalUnit*h] is limited by minimum part Load
        self.additionalMinPartLoad(pyM, esM, 'ConstrOperation', 'opConstrSet', 'op', 'op_bin', 'cap')

    ####################################################################################################################
    #        Declare component contributions to basic EnergySystemModel constraints and its objective function         #
    ####################################################################################################################

    def getSharedPotentialContribution(self, pyM, key, loc):
        """ Get contributions to shared location potential. """
        return super().getSharedPotentialContribution(pyM, key, loc)

    def hasOpVariablesForLocationCommodity(self, esM, loc, commod):
        """
        Check if the commodity´s transfer between a given location and the other locations of the energy system model
        is eligible.

        :param esM: EnergySystemModel instance representing the energy system in which the component should be modeled.
        :type esM: esM - EnergySystemModel class instance

        :param loc: Name of the regarded location (locations are defined in the EnergySystemModel instance)
        :type loc: string

        :param commod: Name of the regarded commodity (commodities are defined in the EnergySystemModel instance)
        :param commod: string
        """

        return any([comp.commodity == commod and
                    (loc + '_' + loc_ in comp.locationalEligibility.index or
                     loc_ + '_' + loc in comp.locationalEligibility.index)
                    for comp in self.componentsDict.values() for loc_ in esM.locations])

    def getCommodityBalanceContribution(self, pyM, commod, loc, p, t):
        """ Get contribution to a commodity balance. """
        compDict, abbrvName = self.componentsDict, self.abbrvName
        opVar, opVarDictIn = getattr(pyM, 'op_' + abbrvName), getattr(pyM, 'operationVarDictIn_' + abbrvName)
        opVarDictOut = getattr(pyM, 'operationVarDictOut_' + abbrvName)
        return sum(opVar[loc_ + '_' + loc, compName, p, t] *
                   (1 - compDict[compName].losses[loc_ + '_' + loc] * compDict[compName].distances[loc_ + '_' + loc])
                   for loc_ in opVarDictIn[loc].keys()
                   for compName in opVarDictIn[loc][loc_]
                   if commod in compDict[compName].commodity) - \
               sum(opVar[loc + '_' + loc_, compName, p, t]
                   for loc_ in opVarDictOut[loc].keys()
                   for compName in opVarDictOut[loc][loc_]
                   if commod in compDict[compName].commodity)

    def getObjectiveFunctionContribution(self, esM, pyM):
        """
        Get contribution to the objective function.

        :param esM: EnergySystemModel instance representing the energy system in which the component should be modeled.
        :type esM: esM - EnergySystemModel class instance

        :param pyM: pyomo ConcreteModel which stores the mathematical formulation of the model.
        :type pyM: pyomo ConcreteModel
        """

        opexOp = self.getEconomicsTD(pyM, esM, ['opexPerOperation'], 'op', 'operationVarDictOut')

        return super().getObjectiveFunctionContribution(esM, pyM) + opexOp

    def setOptimalValues(self, esM, pyM):
        """
        Set the optimal values of the components.

        :param esM: EnergySystemModel instance representing the energy system in which the component should be modeled.
        :type esM: esM - EnergySystemModel class instance

        :param pyM: pyomo ConcreteModel which stores the mathematical formulation of the model.
        :type pyM: pyomo ConcreteModel
        """
        compDict, abbrvName = self.componentsDict, self.abbrvName
        opVar = getattr(pyM, 'op_' + abbrvName)
        mapC = {loc1 + '_' + loc2: (loc1, loc2) for loc1 in esM.locations for loc2 in esM.locations}

        # Set optimal design dimension variables and get basic optimization summary
        optSummaryBasic = super().setOptimalValues(esM, pyM, mapC.keys(), 'commodityUnit')
        for compName, comp in compDict.items():
            for cost in ['invest', 'capexCap', 'capexIfBuilt', 'opexCap', 'opexIfBuilt', 'TAC']:
                data = optSummaryBasic.loc[compName, cost]
                optSummaryBasic.loc[compName, cost] = (data).values

        # Set optimal operation variables and append optimization summary
        optVal = utils.formatOptimizationOutput(opVar.get_values(), 'operationVariables', '1dim', esM.periodsOrder,
                                                esM=esM)
        optVal_ = utils.formatOptimizationOutput(opVar.get_values(), 'operationVariables', '2dim', esM.periodsOrder,
                                                 compDict=compDict, esM=esM)
        self.operationVariablesOptimum = optVal_

        props = ['operation', 'opexOp']
        units = ['[-]', '[' + esM.costUnit + '/a]', '[' + esM.costUnit + '/a]']
        tuples = [(compName, prop, unit) for compName in compDict.keys() for prop, unit in zip(props, units)]
        tuples = list(map(lambda x: (x[0], x[1], '[' + compDict[x[0]].commodityUnit + '*h/a]')
                          if x[1] == 'operation' else x, tuples))
        mIndex = pd.MultiIndex.from_tuples(tuples, names=['Component', 'Property', 'Unit'])
        optSummary = pd.DataFrame(index=mIndex, columns=sorted(mapC.keys())).sort_index()

        if optVal is not None:
            opSum = optVal.sum(axis=1).unstack(-1)
            ox = opSum.apply(lambda op: op * compDict[op.name].opexPerOperation[op.index], axis=1)
            optSummary.loc[[(ix, 'operation', '[' + compDict[ix].commodityUnit + '*h/a]') for ix in opSum.index],
                            opSum.columns] = opSum.values/esM.numberOfYears
            optSummary.loc[[(ix, 'opexOp', '[' + esM.costUnit + '/a]') for ix in ox.index], ox.columns] = \
                ox.values/esM.numberOfYears * 0.5

        optSummary = optSummary.append(optSummaryBasic).sort_index()

        # Summarize all contributions to the total annual cost
        optSummary.loc[optSummary.index.get_level_values(1) == 'TAC'] = \
            optSummary.loc[(optSummary.index.get_level_values(1) == 'TAC') |
                           (optSummary.index.get_level_values(1) == 'opexOp')].groupby(level=0).sum().values

        # Split connection indices to two location indices
        optSummary = optSummary.stack()
        indexNew = []
        for tup in optSummary.index.tolist():
            loc1, loc2 = mapC[tup[3]]
            indexNew.append((tup[0], tup[1], tup[2], loc1, loc2))
        optSummary.index = pd.MultiIndex.from_tuples(indexNew)
        optSummary = optSummary.unstack(level=-1)
        names = list(optSummaryBasic.index.names)
        names.append('LocationIn')
        optSummary.index.set_names(names, inplace=True)

        self.optSummary = optSummary

    def getOptimalValues(self, name='all'):
        """
        Return optimal values of the components.

        :param name: name of the variables of which the optimal values should be returned:\n
        * 'capacityVariables',
        * 'isBuiltVariables',
        * 'operationVariablesOptimum',
        * 'all' or another input: all variables are returned.\n
        |br| * the default value is 'all'
        :type name: string

        :returns: a dictionary with the optimal values of the components
        :rtype: dict
        """
        return super().getOptimalValues(name)<|MERGE_RESOLUTION|>--- conflicted
+++ resolved
@@ -12,48 +12,37 @@
     Last edited: November 28, 2018
     |br| @author: Lara Welder
     """
-<<<<<<< HEAD
-    def __init__(self, esM, name, commodity, losses=0, distances=None,
-                 hasCapacityVariable=True, capacityVariableDomain='continuous', capacityPerPlantUnit=1,
-                 hasIsBuiltBinaryVariable=False, bigM=None,
-                 operationRateMax=None, operationRateFix=None, tsaWeight=1,
-                 locationalEligibility=None, capacityMin=None, capacityMax=None, partLoadMin=None, sharedPotentialID=None,
+    def __init__(self,
+                 esM,
+                 name,
+                 commodity,
+                 losses=0,
+                 distances=None,
+                 hasCapacityVariable=True,
+                 capacityVariableDomain='continuous',
+                 capacityPerPlantUnit=1,
+                 hasIsBuiltBinaryVariable=False,
+                 bigM=None,
+                 operationRateMax=None,
+                 operationRateFix=None,
+                 tsaWeight=1,
+                 locationalEligibility=None,
+                 capacityMin=None,
+                 capacityMax=None,
+                 partLoadMin=None,
+                 sharedPotentialID=None,
                  linkedQuantityID=None,
-                 capacityFix=None, isBuiltFix=None,
-                 investPerCapacity=0, investIfBuilt=0, opexPerOperation=0, opexPerCapacity=0,
-                 opexIfBuilt=0, QPcostScale=0, interestRate=0.08, economicLifetime=10, technicalLifetime=None):
-=======
-    def __init__(self, 
-                 esM, 
-                 name, 
-                 commodity, 
-                 losses=0, 
-                 distances=None,
-                 hasCapacityVariable=True, 
-                 capacityVariableDomain='continuous', 
-                 capacityPerPlantUnit=1,
-                 hasIsBuiltBinaryVariable=False, 
-                 bigM=None,
-                 operationRateMax=None, 
-                 operationRateFix=None, 
-                 tsaWeight=1,
-                 locationalEligibility=None, 
-                 capacityMin=None, 
-                 capacityMax=None, 
-                 partLoadMin=None, 
-                 sharedPotentialID=None,
-                 capacityFix=None, 
+                 capacityFix=None,
                  isBuiltFix=None,
-                 investPerCapacity=0, 
-                 investIfBuilt=0, 
-                 opexPerOperation=0, 
+                 investPerCapacity=0,
+                 investIfBuilt=0,
+                 opexPerOperation=0,
                  opexPerCapacity=0,
-                 opexIfBuilt=0, 
-                 QPcostScale=0, 
-                 interestRate=0.08, 
-                 economicLifetime=10, 
+                 opexIfBuilt=0,
+                 QPcostScale=0,
+                 interestRate=0.08,
+                 economicLifetime=10,
                  technicalLifetime=None):
->>>>>>> 46947455
         """
         Constructor for creating an Transmission class instance.
         The Transmission component specific input arguments are described below. The general component
@@ -159,44 +148,31 @@
         self.economicLifetime = utils.preprocess2dimData(economicLifetime, self._mapC)
         self.technicalLifetime = utils.preprocess2dimData(technicalLifetime, self._mapC)
 
-<<<<<<< HEAD
-        Component. __init__(self, esM, name, dimension='2dim', hasCapacityVariable=hasCapacityVariable,
-                            capacityVariableDomain=capacityVariableDomain, capacityPerPlantUnit=capacityPerPlantUnit,
-                            hasIsBuiltBinaryVariable=hasIsBuiltBinaryVariable, bigM=bigM,
-                            locationalEligibility=self.locationalEligibility, capacityMin=self.capacityMin,
-                            capacityMax=self.capacityMax, partLoadMin=partLoadMin, sharedPotentialID=sharedPotentialID,
+        Component. __init__(self,
+                            esM,
+                            name,
+                            dimension='2dim',
+                            hasCapacityVariable=hasCapacityVariable,
+                            capacityVariableDomain=capacityVariableDomain,
+                            capacityPerPlantUnit=capacityPerPlantUnit,
+                            hasIsBuiltBinaryVariable=hasIsBuiltBinaryVariable,
+                            bigM=bigM,
+                            locationalEligibility=self.locationalEligibility,
+                            capacityMin=self.capacityMin,
+                            capacityMax=self.capacityMax,
+                            partLoadMin=partLoadMin,
+                            sharedPotentialID=sharedPotentialID,
                             linkedQuantityID=linkedQuantityID,
-                            capacityFix=self.capacityFix, isBuiltFix=self.isBuiltFix,
-                            investPerCapacity=self.investPerCapacity, investIfBuilt=self.investIfBuilt,
-                            opexPerCapacity=self.opexPerCapacity, opexIfBuilt=self.opexIfBuilt,
-                            interestRate=self.interestRate, QPcostScale=QPcostScale,
-                            economicLifetime=self.economicLifetime, technicalLifetime=self.technicalLifetime)
-=======
-        Component. __init__(self, 
-                            esM, 
-                            name, 
-                            dimension='2dim', 
-                            hasCapacityVariable=hasCapacityVariable,
-                            capacityVariableDomain=capacityVariableDomain, 
-                            capacityPerPlantUnit=capacityPerPlantUnit,
-                            hasIsBuiltBinaryVariable=hasIsBuiltBinaryVariable, 
-                            bigM=bigM,
-                            locationalEligibility=self.locationalEligibility, 
-                            capacityMin=self.capacityMin,
-                            capacityMax=self.capacityMax, 
-                            partLoadMin=partLoadMin, 
-                            sharedPotentialID=sharedPotentialID,
-                            capacityFix=self.capacityFix, 
+                            capacityFix=self.capacityFix,
                             isBuiltFix=self.isBuiltFix,
-                            investPerCapacity=self.investPerCapacity, 
+                            investPerCapacity=self.investPerCapacity,
                             investIfBuilt=self.investIfBuilt,
-                            opexPerCapacity=self.opexPerCapacity, 
+                            opexPerCapacity=self.opexPerCapacity,
                             opexIfBuilt=self.opexIfBuilt,
-                            interestRate=self.interestRate, 
-                            QPcostScale=QPcostScale, 
-                            economicLifetime=self.economicLifetime, 
+                            interestRate=self.interestRate,
+                            QPcostScale=QPcostScale,
+                            economicLifetime=self.economicLifetime,
                             technicalLifetime=self.technicalLifetime)
->>>>>>> 46947455
 
         # Set general component data
         utils.checkCommodities(esM, {commodity})
@@ -206,13 +182,13 @@
         self.distances = utils.checkAndSetDistances(self.distances, self.locationalEligibility, esM)
         self.losses = utils.checkAndSetTransmissionLosses(self.losses, self.distances, self.locationalEligibility)
         self.modelingClass = TransmissionModel
-
+        
         # Set distance related costs data
         self.investPerCapacity *= (self.distances * 0.5)
         self.investIfBuilt *= (self.distances * 0.5)
         self.opexPerCapacity *= (self.distances * 0.5)
         self.opexIfBuilt *= (self.distances * 0.5)
-
+        
         # Set additional economic data
         self.opexPerOperation = utils.checkAndSetCostParameter(esM, name, opexPerOperation, '2dim',
                                                                self.locationalEligibility)
