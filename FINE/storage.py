from FINE.component import Component, ComponentModel
from FINE import utils
import pyomo.environ as pyomo
import warnings
import pandas as pd
import numpy as np


class Storage(Component):
    """
    A Storage component can store a commodity and thus transfers it between time steps.
    """
<<<<<<< HEAD
    def __init__(self, esM, name, commodity, chargeRate=1, dischargeRate=1,
                 chargeEfficiency=1, dischargeEfficiency=1, selfDischarge=0, cyclicLifetime=None,
                 stateOfChargeMin=0, stateOfChargeMax=1,
                 hasCapacityVariable=True, capacityVariableDomain='continuous', capacityPerPlantUnit=1,
                 hasIsBuiltBinaryVariable=False, bigM=None, doPreciseTsaModeling=False,
                 chargeOpRateMax=None, chargeOpRateFix=None, chargeTsaWeight=1,
                 dischargeOpRateMax=None, dischargeOpRateFix=None, dischargeTsaWeight=1,
                 isPeriodicalStorage=False,
                 locationalEligibility=None, capacityMin=None, capacityMax=None, partLoadMin=None, sharedPotentialID=None,
                 linkedQuantityID=None, capacityFix=None, isBuiltFix=None,
                 investPerCapacity=0, investIfBuilt=0, opexPerChargeOperation=0,
                 opexPerDischargeOperation=0, opexPerCapacity=0, opexIfBuilt=0, interestRate=0.08, economicLifetime=10,
                 technicalLifetime=None, socOffsetDown=-1, socOffsetUp=-1):
=======
    def __init__(self, 
                 esM, 
                 name, 
                 commodity, 
                 chargeRate=1, 
                 dischargeRate=1,
                 chargeEfficiency=1, 
                 dischargeEfficiency=1, 
                 selfDischarge=0, 
                 cyclicLifetime=None,
                 stateOfChargeMin=0, 
                 stateOfChargeMax=1,
                 hasCapacityVariable=True, 
                 capacityVariableDomain='continuous', 
                 capacityPerPlantUnit=1,
                 hasIsBuiltBinaryVariable=False, 
                 bigM=None, 
                 doPreciseTsaModeling=False, 
                 chargeOpRateMax=None, 
                 chargeOpRateFix=None, 
                 chargeTsaWeight=1,
                 dischargeOpRateMax=None, 
                 dischargeOpRateFix=None, 
                 dischargeTsaWeight=1,
                 isPeriodicalStorage=False,
                 locationalEligibility=None, 
                 capacityMin=None, 
                 capacityMax=None, 
                 partLoadMin=None, 
                 sharedPotentialID=None,
                 capacityFix=None, 
                 isBuiltFix=None,
                 investPerCapacity=0, 
                 investIfBuilt=0, 
                 opexPerChargeOperation=0,
                 opexPerDischargeOperation=0, 
                 opexPerCapacity=0, 
                 opexIfBuilt=0, 
                 interestRate=0.08, 
                 economicLifetime=10,
                 technicalLifetime=None, 
                 socOffsetDown=-1, 
                 socOffsetUp=-1):
>>>>>>> 46947455
        """
        Constructor for creating an Storage class instance.
        The Storage component specific input arguments are described below. The general component
        input arguments are described in the Component class.

        **Required arguments:**

        :param commodity: to the component related commodity.
        :type commodity: string

        **Default arguments:**

        :param chargeRate: ratio of the maximum storage inflow (in commodityUnit/hour) to the
            storage capacity (in commodityUnit).
            Example:\n
            * A hydrogen salt cavern which can store 133 GWh_H2_LHV can be charged 0.45 GWh_H2_LHV during
              one hour. The chargeRate thus equals 0.45/133 1/h.\n
            |br| * the default value is 1
        :type chargeRate: 0 <= float <=1

        :param dischargeRate: ratio of the maximum storage outflow (in commodityUnit/hour) to
            the storage capacity (in commodityUnit).
            Example:\n
            * A hydrogen salt cavern which can store 133 GWh_H2_LHV can be discharged 0.45 GWh_H2_LHV during
              one hour. The dischargeRate thus equals 0.45/133.\n
            |br| * the default value is 1
        :type dischargeRate: 0 <= float <=1

        :param chargeEfficiency: defines the efficiency with which the storage can be charged (equals
            the percentage of the injected commodity that is transformed into stored commodity).
            Enter 0.98 for 98% etc.
            |br| * the default value is 1
        :type chargeEfficiency: 0 <= float <=1

        :param dischargeEfficiency: defines the efficiency with which the storage can be discharged
            (equals the percentage of the withdrawn commodity that is transformed into stored commodity).
            Enter 0.98 for 98% etc.
            |br| * the default value is 1
        :type dischargeEfficiency: 0 <= float <=1

        :param selfDischarge: percentage of self-discharge from the storage during one hour
            |br| * the default value is 0
        :type selfDischarge: 0 <= float <=1

        :param cyclicLifetime: if specified, the total number of full cycle equivalents that are supported
            by the technology.
            |br| * the default value is None
        :type cyclicLifetime: None or positive float

        :param stateOfChargeMin: threshold (percentage) that the state of charge can not drop under
            |br| * the default value is 0
        :type stateOfChargeMin: 0 <= float <=1

        :param stateOfChargeMax: threshold (percentage) that the state of charge can not exceed
            |br| * the default value is 1
        :type stateOfChargeMax: 0 <= float <=1

        :param doPreciseTsaModeling: determines whether the state of charge is limited precisely (True) or
            with a simplified method (False). The error is small if the selfDischarge is small.
            |br| * the default value is False
        :type doPreciseTsaModeling: boolean

        :param chargeOpRateMax: if specified, indicates a maximum charging rate for each location and each time
            step by a positive float. If hasCapacityVariable is set to True, the values are given relative
            to the installed capacities (i.e. a value of 1 indicates a utilization of 100% of the
            capacity). If hasCapacityVariable is set to False, the values are given as absolute values in form
            of the commodityUnit, referring to the charged commodity (before multiplying the charging efficiency)
            during one time step.
            |br| * the default value is None
        :type chargeOpRateMax: None or Pandas DataFrame with positive (>= 0) entries. The row indices have
            to match the in the energy system model  specified time steps. The column indices have to match the
            in the energy system model specified locations.

        :param chargeOpRateFix: if specified, indicates a fixed charging rate for each location and each time
            step by a positive float. If hasCapacityVariable is set to True, the values are given relative
            to the installed capacities (i.e. a value of 1 indicates a utilization of 100% of the
            capacity). If hasCapacityVariable is set to False, the values are given as absolute values in form
            of the commodityUnit, referring to the charged commodity (before multiplying the charging efficiency)
            during one time step.
            |br| * the default value is None
        :type chargeOpRateFix: None or Pandas DataFrame with positive (>= 0) entries. The row indices have
            to match the in the energy system model specified time steps. The column indices have to match the
            in the energy system model specified locations.

        :param chargeTsaWeight: weight with which the chargeOpRate (max/fix) time series of the
            component should be considered when applying time series aggregation.
            |br| * the default value is 1
        :type chargeTsaWeight: positive (>= 0) float

        :param dischargeOpRateMax: if specified, indicates a maximum discharging rate for each location and each
            time step by a positive float. If hasCapacityVariable is set to True, the values are given relative
            to the installed capacities (i.e. a value of 1 indicates a utilization of 100% of the
            capacity). If hasCapacityVariable is set to False, the values are given as absolute values in form
            of the commodityUnit, referring to the discharged commodity (after multiplying the discharging
            efficiency) during one time step.
            |br| * the default value is None
        :type dischargeOpRateMax: None or Pandas DataFrame with positive (>= 0) entries. The row indices have
            to match the in the energy system model  specified time steps. The column indices have to match the
            in the energy system model specified locations.

        :param dischargeOpRateFix: if specified, indicates a fixed discharging rate for each location and each
            time step by a positive float. If hasCapacityVariable is set to True, the values are given relative
            to the installed capacities (i.e. a value of 1 indicates a utilization of 100% of the
            capacity). If hasCapacityVariable is set to False, the values are given as absolute values in form
            of the commodityUnit, referring to the charged commodity (after multiplying the discharging
            efficiency) during one time step.
            |br| * the default value is None
        :type dischargeOpRateFix: None or Pandas DataFrame with positive (>= 0) entries. The row indices have
            to match the in the energy system model specified time steps. The column indices have to match the
            in the energy system model specified locations.

        :param dischargeTsaWeight: weight with which the dischargeOpRate (max/fix) time series of the
            component should be considered when applying time series aggregation.
            |br| * the default value is 1
        :type dischargeTsaWeight: positive (>= 0) float

        :param isPeriodicalStorage: indicates if the state of charge of the storage has to be at the same value
            after the end of each period. This is especially relevant when using daily periods where short term
            storage can be restrained to daily cycles. Benefits the run time of the model.
            |br| * the default value is False
        :type isPeriodicalStorage: boolean

        :param opexPerChargeOperation: describes the cost for one unit of the charge operation.
            The cost which is directly proportional to the charge operation of the
            component is obtained by multiplying the opexPerChargeOperation parameter with the annual sum of the
            operational time series of the components. The opexPerChargeOperation can either be given as a float
            or a Pandas Series with location specific values.
            The cost unit in which the parameter is given has to match the one specified in the energy
            system model (e.g. Euro, Dollar, 1e6 Euro).
            |br| * the default value is 0
        :type opexPerChargeOperation: positive (>=0) float or Pandas Series with positive (>=0) values.
            The indices of the series have to equal the in the energy system model specified locations.

        :param opexPerDischargeOperation: describes the cost for one unit of the discharge operation.
            The cost which is directly proportional to the discharge operation
            of the component is obtained by multiplying the opexPerDischargeOperation parameter with the annual sum
            of the operational time series of the components. The opexPerDischargeOperation can either be given as
            a float or a Pandas Series with location specific values.
            The cost unit in which the parameter is given has to match the one specified in the energy
            system model (e.g. Euro, Dollar, 1e6 Euro).
            |br| * the default value is 0
        :type opexPerDischargeOperation: positive (>=0) float or Pandas Series with positive (>=0) values.
            The indices of the series have to equal the in the energy system model specified locations.

        :param socOffsetDown: determines whether the state of charge at the end of a period p has
            to be equal to the one at the beginning of a period p+1 (socOffsetDown=-1) or if
            it can be smaller at the beginning of p+1 (socOffsetDown>=0). In the latter case,
            the product of the parameter socOffsetDown and the actual soc offset is used as a penalty
            factor in the objective function.
            |br| * the default value is -1
        :type socOffsetDown: float

        :param socOffsetUp: determines whether the state of charge at the end of a period p has
            to be equal to the one at the beginning of a period p+1 (socOffsetUp=-1) or if
            it can be larger at the beginning of p+1 (socOffsetUp>=0). In the latter case,
            the product of the parameter socOffsetUp and the actual soc offset is used as a penalty
            factor in the objective function.
            |br| * the default value is -1
        :type socOffsetUp: float
        """
<<<<<<< HEAD
        Component. __init__(self, esM, name, dimension='1dim', hasCapacityVariable=hasCapacityVariable,
                            capacityVariableDomain=capacityVariableDomain, capacityPerPlantUnit=capacityPerPlantUnit,
                            hasIsBuiltBinaryVariable=hasIsBuiltBinaryVariable, bigM=bigM,
                            locationalEligibility=locationalEligibility, capacityMin=capacityMin,
                            capacityMax=capacityMax, partLoadMin=partLoadMin, sharedPotentialID=sharedPotentialID, linkedQuantityID=linkedQuantityID, capacityFix=capacityFix,
                            isBuiltFix=isBuiltFix, investPerCapacity=investPerCapacity, investIfBuilt=investIfBuilt,
                            opexPerCapacity=opexPerCapacity, opexIfBuilt=opexIfBuilt, interestRate=interestRate,
                            economicLifetime=economicLifetime, technicalLifetime=technicalLifetime)
=======
        Component. __init__(self, 
                            esM, 
                            name, 
                            dimension='1dim', 
                            hasCapacityVariable=hasCapacityVariable,
                            capacityVariableDomain=capacityVariableDomain, 
                            capacityPerPlantUnit=capacityPerPlantUnit,
                            hasIsBuiltBinaryVariable=hasIsBuiltBinaryVariable, 
                            bigM=bigM,
                            locationalEligibility=locationalEligibility, 
                            capacityMin=capacityMin,
                            capacityMax=capacityMax, 
                            partLoadMin=partLoadMin, 
                            sharedPotentialID=sharedPotentialID, 
                            capacityFix=capacityFix,
                            isBuiltFix=isBuiltFix, 
                            investPerCapacity=investPerCapacity, 
                            investIfBuilt=investIfBuilt,
                            opexPerCapacity=opexPerCapacity, 
                            opexIfBuilt=opexIfBuilt, 
                            interestRate=interestRate,
                            economicLifetime=economicLifetime, 
                            technicalLifetime=technicalLifetime)
>>>>>>> 46947455

        # Set general storage component data: chargeRate, dischargeRate, chargeEfficiency, dischargeEfficiency,
        # selfDischarge, cyclicLifetime, stateOfChargeMin, stateOfChargeMax, isPeriodicalStorage, doPreciseTsaModeling,
        # relaxedPeriodConnection
        utils.checkCommodities(esM, {commodity})
        self.commodity, self.commodityUnit = commodity, esM.commodityUnitsDict[commodity]
        # TODO unit and type checks
        self.chargeRate, self.dischargeRate = chargeRate, dischargeRate
        self.chargeEfficiency, self.dischargeEfficiency = chargeEfficiency, dischargeEfficiency
        self.selfDischarge = selfDischarge
        self.cyclicLifetime = cyclicLifetime
        self.stateOfChargeMin, self.stateOfChargeMax = stateOfChargeMin, stateOfChargeMax
        self.isPeriodicalStorage = isPeriodicalStorage
        self.doPreciseTsaModeling = doPreciseTsaModeling
        self.socOffsetUp = socOffsetUp
        self.socOffsetDown = socOffsetDown
        self.modelingClass = StorageModel

        # Set additional economic data: opexPerChargeOperation, opexPerDischargeOperation
        self.opexPerChargeOperation = utils.checkAndSetCostParameter(esM, name, opexPerChargeOperation, '1dim',
                                                                     locationalEligibility)
        self.opexPerDischargeOperation = utils.checkAndSetCostParameter(esM, name, opexPerDischargeOperation, '1dim',
                                                                        locationalEligibility)

        # Set location-specific operation parameters (charging rate, discharging rate, state of charge rate)
        # and time series aggregation weighting factor
        if chargeOpRateMax is not None and chargeOpRateFix is not None:
            chargeOpRateMax = None
            if esM.verbose < 2:
                warnings.warn('If chargeOpRateFix is specified, the chargeOpRateMax parameter is not required.\n' +
                              'The chargeOpRateMax time series was set to None.')

        self.fullChargeOpRateMax = utils.checkAndSetTimeSeries(esM, chargeOpRateMax, locationalEligibility)
        self.aggregatedChargeOpRateMax, self.chargeOpRateMax = None, None

        self.fullChargeOpRateFix = utils.checkAndSetTimeSeries(esM, chargeOpRateFix, locationalEligibility)
        self.aggregatedChargeOpRateFix, self.chargeOpRateFix = None, None


        if self.partLoadMin is not None:
            if self.fullChargeOpRateMax is not None:
                if ((self.fullChargeOpRateMax > 0) & (self.fullChargeOpRateMax < self.partLoadMin)).any().any():
                    raise ValueError('"fullChargeOpRateMax" needs to be higher than "partLoadMin" or 0 for component ' + name )
            if self.fullChargeOpRateFix is not None:
                if ((self.fullChargeOpRateFix > 0) & (self.fullChargeOpRateFix < self.partLoadMin)).any().any():
                    raise ValueError('"fullChargeOpRateFix" needs to be higher than "partLoadMin" or 0 for component ' + name )



        utils.isPositiveNumber(chargeTsaWeight)
        self.chargeTsaWeight = chargeTsaWeight

        if dischargeOpRateMax is not None and dischargeOpRateFix is not None:
            dischargeOpRateMax = None
            if esM.verbose < 2:
                warnings.warn('If dischargeOpRateFix is specified, the dischargeOpRateMax parameter is not required.\n'
                              + 'The dischargeOpRateMax time series was set to None.')

        self.fullDischargeOpRateMax = utils.checkAndSetTimeSeries(esM, dischargeOpRateMax, locationalEligibility)
        self.aggregatedDischargeOpRateMax, self.dischargeOpRateMax = None, None

        self.fullDischargeOpRateFix = utils.checkAndSetTimeSeries(esM, dischargeOpRateFix, locationalEligibility)
        self.aggregatedDischargeOpRateFix, self.dischargeOpRateFix = None, None

        utils.isPositiveNumber(dischargeTsaWeight)
        self.dischargeTsaWeight = dischargeTsaWeight

        # Set locational eligibility
        timeSeriesData = None
        tsNb = sum([0 if data is None else 1 for data in [self.fullChargeOpRateMax, self.fullChargeOpRateFix,
                                                          self.fullDischargeOpRateMax, self.fullDischargeOpRateFix]])
        if tsNb > 0:
            timeSeriesData = sum([data for data in [self.fullChargeOpRateMax, self.fullChargeOpRateFix,
                                 self.fullDischargeOpRateMax, self.fullDischargeOpRateFix] if data is not None])
        self.locationalEligibility = \
            utils.setLocationalEligibility(esM, self.locationalEligibility, self.capacityMax, self.capacityFix,
                                           self.isBuiltFix, self.hasCapacityVariable, timeSeriesData)

    def addToEnergySystemModel(self, esM):
        """
        Function for adding a storage component to the given energy system model.

        :param esM: energy system model to which the storage component should be added.
        :type esM: EnergySystemModel class instance
        """
        super().addToEnergySystemModel(esM)

    def setTimeSeriesData(self, hasTSA):
        """
        Function for setting the maximum operation rate and fixed operation rate for charging and discharging
        depending on whether a time series analysis is requested or not.

        :param hasTSA: states whether a time series aggregation is requested (True) or not (False).
        :type hasTSA: boolean
        """
        self.chargeOpRateMax = self.aggregatedChargeOpRateMax if hasTSA else self.fullChargeOpRateMax
        self.chargeOpRateFix = self.aggregatedChargeOpRateFix if hasTSA else self.fullChargeOpRateFix
        self.dischargeOpRateMax = self.aggregatedDischargeOpRateMax if hasTSA else self.fullDischargeOpRateMax
        self.dischargeOpRateFix = self.aggregatedDischargeOpRateFix if hasTSA else self.fullDischargeOpRateFix

    def getDataForTimeSeriesAggregation(self):
        """ Function for getting the required data if a time series aggregation is requested. """
        weightDict, data = {}, []
        I = [(self.fullChargeOpRateFix, self.fullChargeOpRateMax, 'chargeRate_', self.chargeTsaWeight),
             (self.fullDischargeOpRateFix, self.fullDischargeOpRateMax, 'dischargeRate_', self.dischargeTsaWeight)]

        for rateFix, rateMax, rateName, rateWeight in I:
            weightDict, data = self.prepareTSAInput(rateFix, rateMax, rateName, rateWeight, weightDict, data)
        return (pd.concat(data, axis=1), weightDict) if data else (None, {})

    def setAggregatedTimeSeriesData(self, data):
        """
        Function for determining the aggregated maximum rate and the aggregated fixed operation rate for charging
        and discharging.

        :param data: Pandas DataFrame with the clustered time series data of the source component
        :type data: Pandas DataFrame
        """
        self.aggregatedChargeOpRateFix = self.getTSAOutput(self.fullChargeOpRateFix, 'chargeRate_', data)
        self.aggregatedChargeOpRateMax = self.getTSAOutput(self.fullChargeOpRateMax, 'chargeRate_', data)

        self.aggregatedDischargeOpRateFix = self.getTSAOutput(self.fullDischargeOpRateFix, 'dischargeRate_', data)
        self.aggregatedDischargeOpRateMax = self.getTSAOutput(self.fullDischargeOpRateMax, 'dischargeRate_', data)


class StorageModel(ComponentModel):
    """
    A StorageModel class instance will be instantly created if a Storage class instance is initialized.
    It is used for the declaration of the sets, variables and constraints which are valid for the Storage class
    instance. These declarations are necessary for the modeling and optimization of the energy system model.
    The StorageModel class inherits from the ComponentModel class.
    """

    def __init__(self):
        """" Constructor for creating a StorageModel class instance """
        self.abbrvName = 'stor'
        self.dimension = '1dim'
        self.componentsDict = {}
        self.capacityVariablesOptimum, self.isBuiltVariablesOptimum = None, None
        self.chargeOperationVariablesOptimum, self.dischargeOperationVariablesOptimum = None, None
        self.stateOfChargeOperationVariablesOptimum = None
        self.optSummary = None

    ####################################################################################################################
    #                                            Declare sparse index sets                                             #
    ####################################################################################################################

    def declareSets(self, esM, pyM):
        """
        Declare sets: design variable sets, operation variable set, operation mode sets.

        :param esM: EnergySystemModel instance representing the energy system in which the component should be modeled.
        :type esM: esM - EnergySystemModel class instance

        :param pyM: pyomo ConcreteModel which stores the mathematical formulation of the model.
        :type pyM: pyomo ConcreteModel
        """

        compDict = self.componentsDict

        # Declare design variable sets
        self.declareDesignVarSet(pyM)
        self.declareContinuousDesignVarSet(pyM)
        self.declareDiscreteDesignVarSet(pyM)
        self.declareDesignDecisionVarSet(pyM)

        # Declare operation variable set
        self.declareOpVarSet(esM, pyM)
        self.declareOperationBinarySet(pyM)

        if pyM.hasTSA:
            varSet = getattr(pyM, 'operationVarSet_' + self.abbrvName)

            def initVarSimpleTSASet(pyM):
                return ((loc, compName) for loc, compName in varSet if not compDict[compName].doPreciseTsaModeling)
            setattr(pyM, 'varSetSimple_' + self.abbrvName,
                    pyomo.Set(dimen=2, initialize=initVarSimpleTSASet))

            def initVarPreciseTSASet(pyM):
                return ((loc, compName) for loc, compName in varSet if compDict[compName].doPreciseTsaModeling)
            setattr(pyM, 'varSetPrecise_' + self.abbrvName,
                    pyomo.Set(dimen=2, initialize=initVarPreciseTSASet))

        def initOffsetUpSet(pyM):
            return ((loc, compName) for loc, compName in getattr(pyM, 'operationVarSet_' + self.abbrvName)
                if compDict[compName].socOffsetUp >= 0)
        setattr(pyM, 'varSetOffsetUp_' + self.abbrvName,
                pyomo.Set(dimen=2, initialize=initOffsetUpSet))

        def initOffsetDownSet(pyM):
            return ((loc, compName) for loc, compName in getattr(pyM, 'operationVarSet_' + self.abbrvName)
                if compDict[compName].socOffsetDown >= 0)
        setattr(pyM, 'varSetOffsetDown_' + self.abbrvName,
                pyomo.Set(dimen=2, initialize=initOffsetDownSet))

        # Declare sets for case differentiation of operating modes
        # * Charge operation
        self.declareOperationModeSets(pyM, 'chargeOpConstrSet', 'chargeOpRateMax', 'chargeOpRateFix')
        # * Discharge operation
        self.declareOperationModeSets(pyM, 'dischargeOpConstrSet', 'dischargeOpRateMax', 'dischargeOpRateFix')

    ####################################################################################################################
    #                                                Declare variables                                                 #
    ####################################################################################################################

    def declareVariables(self, esM, pyM, relaxIsBuiltBinary):
        """
        Declare design and operation variables.

        :param esM: EnergySystemModel instance representing the energy system in which the component should be modeled.
        :type esM: esM - EnergySystemModel class instance

        :param pyM: pyomo ConcreteModel which stores the mathematical formulation of the model.
        :type pyM: pyomo ConcreteModel
        """

        # Capacity variables [commodityUnit*hour]
        self.declareCapacityVars(pyM)
        # (Continuous) numbers of installed components [-]
        self.declareRealNumbersVars(pyM)
        # (Discrete/integer) numbers of installed components [-]
        self.declareIntNumbersVars(pyM)
        # Binary variables [-] indicating if a component is considered at a location or not
        self.declareBinaryDesignDecisionVars(pyM, relaxIsBuiltBinary)
        # Energy amount injected into a storage (before injection efficiency losses) between two time steps
        self.declareOperationVars(pyM, 'chargeOp')
        # Energy amount delivered from a storage (after delivery efficiency losses) between two time steps
        self.declareOperationVars(pyM, 'dischargeOp')
        # Operation of component as binary [1/0]
        self.declareOperationBinaryVars(pyM, 'chargeOp_bin')
        self.declareOperationBinaryVars(pyM, 'dischargeOp_bin')


        # Inventory of storage components [commodityUnit*hour]
        if not pyM.hasTSA:
            # Energy amount stored at the beginning of a time step during the (one) period (the i-th state of charge
            # refers to the state of charge at the beginning of the i-th time step, the last index is the state of
            # charge after the last time step)
            setattr(pyM, 'stateOfCharge_' + self.abbrvName, pyomo.Var(getattr(pyM, 'operationVarSet_' +
                    self.abbrvName), pyM.interTimeStepsSet, domain=pyomo.NonNegativeReals))
            # Variables to allow a relaxation of the inter period storage connection
            setattr(pyM, 'stateOfChargeOffsetUp_' + self.abbrvName, pyomo.Var(getattr(pyM, 'varSetOffsetUp_'
                    + self.abbrvName), esM.periods, domain=pyomo.NonNegativeReals))
            setattr(pyM, 'stateOfChargeOffsetDown_' + self.abbrvName, pyomo.Var(getattr(pyM, 'varSetOffsetDown_'
                    + self.abbrvName), esM.periods, domain=pyomo.NonNegativeReals))
        else:
            # (Virtual) energy amount stored during a period (the i-th state of charge refers to the state of charge at
            # the beginning of the i-th time step, the last index is the state of charge after the last time step)
            setattr(pyM, 'stateOfCharge_' + self.abbrvName, pyomo.Var(getattr(pyM, 'operationVarSet_' +
                    self.abbrvName), pyM.interTimeStepsSet, domain=pyomo.Reals))
            # (Virtual) minimum amount of energy stored within a period
            setattr(pyM, 'stateOfChargeMin_' + self.abbrvName, pyomo.Var(getattr(pyM, 'operationVarSet_' +
                    self.abbrvName), esM.typicalPeriods, domain=pyomo.Reals))
            # (Virtual) maximum amount of energy stored within a period
            setattr(pyM, 'stateOfChargeMax_' + self.abbrvName, pyomo.Var(getattr(pyM, 'operationVarSet_' +
                    self.abbrvName), esM.typicalPeriods, domain=pyomo.Reals))
            # (Real) energy amount stored at the beginning of a period between periods(the i-th state of charge refers
            # to the state of charge at the beginning of the i-th period, the last index is the state of charge after
            # the last period)
            setattr(pyM, 'stateOfChargeInterPeriods_' + self.abbrvName, pyomo.Var(getattr(pyM, 'operationVarSet_'
                    + self.abbrvName), esM.interPeriodTimeSteps, domain=pyomo.NonNegativeReals))
            # Variables to allow a relaxation of the inter period storage connection
            setattr(pyM, 'stateOfChargeOffsetUp_' + self.abbrvName, pyomo.Var(getattr(pyM, 'varSetOffsetUp_'
                    + self.abbrvName), esM.interPeriodTimeSteps, domain=pyomo.NonNegativeReals))
            setattr(pyM, 'stateOfChargeOffsetDown_' + self.abbrvName, pyomo.Var(getattr(pyM, 'varSetOffsetDown_'
                    + self.abbrvName), esM.interPeriodTimeSteps, domain=pyomo.NonNegativeReals))

    ####################################################################################################################
    #                                          Declare component constraints                                           #
    ####################################################################################################################

    def connectSOCs(self, pyM, esM):
        """
        Declare the constraint for connecting the state of charge with the charge and discharge operation:
        the change in the state of charge between two points in time has to match the values of charging and
        discharging (considering the efficiencies of these processes) within the time step in between minus
        the self-discharge of the storage.

        :param pyM: pyomo ConcreteModel which stores the mathematical formulation of the model.
        :type pyM: pyomo ConcreteModel

        :param esM: EnergySystemModel instance representing the energy system in which the component should be modeled.
        :type esM: esM - EnergySystemModel class instance
        """
        compDict, abbrvName = self.componentsDict, self.abbrvName
        SOC = getattr(pyM, 'stateOfCharge_' + abbrvName)
        chargeOp, dischargeOp = getattr(pyM, 'chargeOp_' + abbrvName), getattr(pyM, 'dischargeOp_' + abbrvName)
        opVarSet = getattr(pyM, 'operationVarSet_' + abbrvName)

        def connectSOCs(pyM, loc, compName, p, t):
            if not pyM.hasSegmentation:
                return (SOC[loc, compName, p, t+1] - SOC[loc, compName, p, t] *
                        (1 - compDict[compName].selfDischarge) ** esM.hoursPerTimeStep ==
                        chargeOp[loc, compName, p, t] * compDict[compName].chargeEfficiency -
                        dischargeOp[loc, compName, p, t] / compDict[compName].dischargeEfficiency)
            else:
                return (SOC[loc, compName, p, t+1] - SOC[loc, compName, p, t] *
                        (1 - compDict[compName].selfDischarge) ** esM.hoursPerSegment.to_dict()[p, t] ==
                        chargeOp[loc, compName, p, t] * compDict[compName].chargeEfficiency -
                        dischargeOp[loc, compName, p, t] / compDict[compName].dischargeEfficiency)
        setattr(pyM, 'ConstrConnectSOC_' + abbrvName, pyomo.Constraint(opVarSet, pyM.timeSet, rule=connectSOCs))

    def cyclicState(self, pyM, esM):
        """
        Declare the constraint for connecting the states of charge: the state of charge at the beginning of a period
        has to be the same as the state of charge in the end of that period.

        :param pyM: pyomo ConcreteModel which stores the mathematical formulation of the model.
        :type pyM: pyomo ConcreteModel

        :param esM: EnergySystemModel instance representing the energy system in which the component should be modeled.
        :type esM: esM - EnergySystemModel class instance
        """
        abbrvName = self.abbrvName
        opVarSet = getattr(pyM, 'operationVarSet_' + abbrvName)
        SOC = getattr(pyM, 'stateOfCharge_' + abbrvName)
        offsetUp = getattr(pyM, 'stateOfChargeOffsetUp_' + abbrvName)
        offsetDown = getattr(pyM, 'stateOfChargeOffsetDown_' + abbrvName)

        if not pyM.hasTSA:
            def cyclicState(pyM, loc, compName):
                offsetUp_ = offsetUp[loc, compName, 0] if (loc, compName, 0) in offsetUp else 0
                offsetDown_ = offsetDown[loc, compName, 0] if (loc, compName, 0) in offsetDown else 0
                return SOC[loc, compName, 0, 0] == \
                    SOC[loc, compName, 0, esM.timeStepsPerPeriod[-1] + 1] + (offsetUp_ - offsetDown_)
        else:
            SOCInter = getattr(pyM, 'stateOfChargeInterPeriods_' + abbrvName)
            def cyclicState(pyM, loc, compName):
                tLast = esM.interPeriodTimeSteps[-1]
                offsetUp_ = offsetUp[loc, compName, tLast] if (loc, compName, tLast) in offsetUp else 0
                offsetDown_ = offsetDown[loc, compName, tLast] if (loc, compName, tLast) in offsetDown else 0
                return SOCInter[loc, compName, 0] == \
                    SOCInter[loc, compName, tLast] + (offsetUp_ - offsetDown_)
        setattr(pyM, 'ConstrCyclicState_' + abbrvName, pyomo.Constraint(opVarSet, rule=cyclicState))

    def cyclicLifetime(self, pyM, esM):
        """
        Declare the constraint for limiting the number of full cycle equivalents to stay below cyclic lifetime.

        :param pyM: pyomo ConcreteModel which stores the mathematical formulation of the model.
        :type pyM: pyomo ConcreteModel

        :param esM: EnergySystemModel instance representing the energy system in which the component should be modeled.
        :type esM: esM - EnergySystemModel class instance
        """
        compDict, abbrvName = self.componentsDict, self.abbrvName
        chargeOp, capVar = getattr(pyM, 'chargeOp_' + abbrvName), getattr(pyM, 'cap_' + abbrvName)
        capVarSet = getattr(pyM, 'designDimensionVarSet_' + abbrvName)

        def cyclicLifetime(pyM, loc, compName):
            return (sum(chargeOp[loc, compName, p, t] * esM.periodOccurrences[p] for p, t in pyM.timeSet) /
                    esM.numberOfYears <= capVar[loc, compName] *
                    (compDict[compName].stateOfChargeMax - compDict[compName].stateOfChargeMin) *
                    compDict[compName].cyclicLifetime / compDict[compName].economicLifetime[loc]
                    if compDict[compName].cyclicLifetime is not None else pyomo.Constraint.Skip)
        setattr(pyM, 'ConstrCyclicLifetime_' + abbrvName, pyomo.Constraint(capVarSet, rule=cyclicLifetime))

    def connectInterPeriodSOC(self, pyM, esM):
        """
        Declare the constraint that the state of charge at the end of each period has to be equivalent to the state of
        charge of the period before it (minus its self discharge) plus the change in the state of charge which
        happened during the typical period which was assigned to that period.

        :param pyM: pyomo ConcreteModel which stores the mathematical formulation of the model.
        :type pyM: pyomo ConcreteModel

        :param esM: EnergySystemModel instance representing the energy system in which the component should be modeled.
        :type esM: esM - EnergySystemModel class instance
        """
        compDict, abbrvName = self.componentsDict, self.abbrvName
        opVarSet = getattr(pyM, 'operationVarSet_' + abbrvName)
        SOC = getattr(pyM, 'stateOfCharge_' + abbrvName)
        SOCInter = getattr(pyM, 'stateOfChargeInterPeriods_' + abbrvName)
        offsetUp = getattr(pyM, 'stateOfChargeOffsetUp_' + abbrvName)
        offsetDown = getattr(pyM, 'stateOfChargeOffsetDown_' + abbrvName)

        def connectInterSOC(pyM, loc, compName, pInter):
            offsetUp_ = offsetUp[loc, compName, pInter] if (loc, compName, pInter) in offsetUp else 0
            offsetDown_ = offsetDown[loc, compName, pInter] if (loc, compName, pInter) in offsetDown else 0
            if not esM.pyM.hasSegmentation:
                return SOCInter[loc, compName, pInter + 1] == \
                    SOCInter[loc, compName, pInter] * (1 - compDict[compName].selfDischarge) ** \
                    ((esM.timeStepsPerPeriod[-1] + 1) * esM.hoursPerTimeStep) + \
                    SOC[loc, compName, esM.periodsOrder[pInter], esM.timeStepsPerPeriod[-1] + 1] + \
                    (offsetUp_ - offsetDown_)
            else:
                return SOCInter[loc, compName, pInter + 1] == \
                    SOCInter[loc, compName, pInter] * (1 - compDict[compName].selfDischarge) ** \
                    ((esM.timeStepsPerPeriod[-1] + 1) * esM.hoursPerTimeStep) + \
                    SOC[loc, compName, esM.periodsOrder[pInter], esM.segmentsPerPeriod[-1] + 1] + \
                    (offsetUp_ - offsetDown_)
        setattr(pyM, 'ConstrInterSOC_' + abbrvName, pyomo.Constraint(opVarSet, esM.periods, rule=connectInterSOC))

    def intraSOCstart(self, pyM, esM):
        """
        Declare the constraint that the (virtual) state of charge at the beginning of a typical period is zero.

        :param pyM: pyomo ConcreteModel which stores the mathematical formulation of the model.
        :type pyM: pyomo ConcreteModel

        :param esM: EnergySystemModel instance representing the energy system in which the component should be modeled.
        :type esM: esM - EnergySystemModel class instance
        """
        abbrvName = self.abbrvName
        opVarSet = getattr(pyM, 'operationVarSet_' + abbrvName)
        SOC = getattr(pyM, 'stateOfCharge_' + abbrvName)

        def intraSOCstart(pyM, loc, compName, p):
            return SOC[loc, compName, p, 0] == 0
        setattr(pyM, 'ConstrSOCPeriodStart_' + abbrvName,
                pyomo.Constraint(opVarSet, esM.typicalPeriods, rule=intraSOCstart))

    def equalInterSOC(self, pyM, esM):
        """
        Declare the constraint that, if periodic storage is selected, the states of charge between periods
        have the same value.

        :param pyM: pyomo ConcreteModel which stores the mathematical formulation of the model.
        :type pyM: pyomo ConcreteModel

        :param esM: EnergySystemModel instance representing the energy system in which the component should be modeled.
        :type esM: esM - EnergySystemModel class instance
        """
        compDict, abbrvName = self.componentsDict, self.abbrvName
        opVarSet = getattr(pyM, 'operationVarSet_' + abbrvName)
        SOCInter = getattr(pyM, 'stateOfChargeInterPeriods_' + abbrvName)

        def equalInterSOC(pyM, loc, compName, pInter):
            return (SOCInter[loc, compName, pInter] == SOCInter[loc, compName, pInter + 1]
                    if compDict[compName].isPeriodicalStorage else pyomo.Constraint.Skip)
        setattr(pyM, 'ConstrEqualInterSOC_' + abbrvName, pyomo.Constraint(opVarSet, esM.periods, rule=equalInterSOC))

    def minSOC(self, pyM):
        """
        Declare the constraint that the state of charge [commodityUnit*h] has to be larger than the
        installed capacity [commodityUnit*h] multiplied with the relative minimum state of charge.

        :param pyM: pyomo ConcreteModel which stores the mathematical formulation of the model.
        :type pyM: pyomo ConcreteModel
        """
        compDict, abbrvName = self.componentsDict, self.abbrvName
        capVarSet = getattr(pyM, 'designDimensionVarSet_' + abbrvName)
        SOC, capVar = getattr(pyM, 'stateOfCharge_' + abbrvName), getattr(pyM, 'cap_' + abbrvName)

        def SOCMin(pyM, loc, compName, p, t):
            return SOC[loc, compName, p, t] >= capVar[loc, compName] * compDict[compName].stateOfChargeMin
        setattr(pyM, 'ConstrSOCMin_' + abbrvName, pyomo.Constraint(capVarSet, pyM.timeSet, rule=SOCMin))

    def limitSOCwithSimpleTsa(self, pyM, esM):
        """
        Simplified version of the state of charge limitation control.
        The error compared to the precise version is small in cases of small selfDischarge.

        :param pyM: pyomo ConcreteModel which stores the mathematical formulation of the model.
        :type pyM: pyomo ConcreteModel

        :param esM: EnergySystemModel instance representing the energy system in which the component should be modeled.
        :type esM: esM - EnergySystemModel class instance
        """
        compDict, abbrvName = self.componentsDict, self.abbrvName
        varSimpleSet = getattr(pyM, 'varSetSimple_' + abbrvName)
        SOC, capVar = getattr(pyM, 'stateOfCharge_' + abbrvName), getattr(pyM, 'cap_' + abbrvName)
        SOCmax, SOCmin = getattr(pyM, 'stateOfChargeMax_' + abbrvName), getattr(pyM, 'stateOfChargeMin_' + abbrvName)
        SOCInter = getattr(pyM, 'stateOfChargeInterPeriods_' + abbrvName)

        # The maximum (virtual) state of charge during a typical period is larger than all occurring (virtual)
        # states of charge in that period (the last time step is considered in the subsequent period for t=0).
        def SOCintraPeriodMax(pyM, loc, compName, p, t):
            return SOC[loc, compName, p, t] <= SOCmax[loc, compName, p]
        setattr(pyM, 'ConstSOCintraPeriodMax_' + abbrvName,
                pyomo.Constraint(varSimpleSet, pyM.timeSet, rule=SOCintraPeriodMax))

        # The minimum (virtual) state of charge during a typical period is smaller than all occurring (virtual)
        # states of charge in that period (the last time step is considered in the subsequent period for t=0).
        def SOCintraPeriodMin(pyM, loc, compName, p, t):
            return SOC[loc, compName, p, t] >= SOCmin[loc, compName, p]
        setattr(pyM, 'ConstSOCintraPeriodMin_' + abbrvName,
                pyomo.Constraint(varSimpleSet, pyM.timeSet, rule=SOCintraPeriodMin))

        # The state of charge at the beginning of one period plus the maximum (virtual) state of charge
        # during that period has to be smaller than the installed capacities multiplied with the relative maximum
        # state of charge.
        def SOCMaxSimple(pyM, loc, compName, pInter):
            if compDict[compName].hasCapacityVariable:
                return (SOCInter[loc, compName, pInter] + SOCmax[loc, compName, esM.periodsOrder[pInter]]
                        <= capVar[loc, compName] * compDict[compName].stateOfChargeMax)
            else:
                pyomo.Constraint.Skip
        setattr(pyM, 'ConstrSOCMaxSimple_' + abbrvName,
                pyomo.Constraint(varSimpleSet, esM.periods, rule=SOCMaxSimple))

        # The state of charge at the beginning of one period plus the minimum (virtual) state of charge
        # during that period has to be larger than the installed capacities multiplied with the relative minimum
        # state of charge.
        def SOCMinSimple(pyM, loc, compName, pInter):
            if compDict[compName].hasCapacityVariable:
                return (SOCInter[loc, compName, pInter] * (1 - compDict[compName].selfDischarge) **
                        ((esM.timeStepsPerPeriod[-1] + 1) * esM.hoursPerTimeStep)
                        + SOCmin[loc, compName, esM.periodsOrder[pInter]]
                        >= capVar[loc, compName] * compDict[compName].stateOfChargeMin)
            else:
                return (SOCInter[loc, compName, pInter] * (1 - compDict[compName].selfDischarge) **
                        ((esM.timeStepsPerPeriod[-1] + 1) * esM.hoursPerTimeStep)
                        + SOCmin[loc, compName, esM.periodsOrder[pInter]]
                        >= compDict[compName].stateOfChargeMin)
        setattr(pyM, 'ConstrSOCMinSimple_' + abbrvName,
                pyomo.Constraint(varSimpleSet, esM.periods, rule=SOCMinSimple))

    def operationModeSOC(self, pyM, esM):
        """
        Declare the constraint that the state of charge [commodityUnit*h] is limited by the installed capacity
        [commodityUnit*h] and the relative maximum state of charge [-].

        :param pyM: pyomo ConcreteModel which stores the mathematical formulation of the model.
        :type pyM: pyomo ConcreteModel

        :param esM: EnergySystemModel instance representing the energy system in which the component should be modeled.
        :type esM: esM - EnergySystemModel class instance
        """
        compDict, abbrvName = self.componentsDict, self.abbrvName
        opVar, capVar = getattr(pyM, 'stateOfCharge_' + abbrvName), getattr(pyM, 'cap_' + abbrvName)
        constrSet = getattr(pyM, 'designDimensionVarSet_' + abbrvName)

        # Operation [commodityUnit*h] limited by the installed capacity [commodityUnit*h] multiplied by the relative
        # maximum state of charge.
        def op(pyM, loc, compName, p, t):
            return (opVar[loc, compName, p, t] <=
                    compDict[compName].stateOfChargeMax * capVar[loc, compName])
        setattr(pyM, 'ConstrSOCMaxPrecise_' + abbrvName, pyomo.Constraint(constrSet, pyM.timeSet, rule=op))

    def operationModeSOCwithTSA(self, pyM, esM):
        """
        Declare the constraint that the state of charge [commodityUnit*h] is limited by the installed capacity
        # [commodityUnit*h] and the relative maximum state of charge [-].

        :param pyM: pyomo ConcreteModel which stores the mathematical formulation of the model.
        :type pyM: pyomo ConcreteModel

        :param esM: EnergySystemModel instance representing the energy system in which the component should be modeled.
        :type esM: esM - EnergySystemModel class instance
        """
        compDict, abbrvName = self.componentsDict, self.abbrvName
        SOCinter = getattr(pyM, 'stateOfChargeInterPeriods_' + abbrvName)
        SOC, capVar = getattr(pyM, 'stateOfCharge_' + abbrvName), getattr(pyM, 'cap_' + abbrvName)
        constrSet = getattr(pyM, 'designDimensionVarSet_' + abbrvName)

        def SOCMaxPrecise(pyM, loc, compName, pInter, t):
            if compDict[compName].doPreciseTsaModeling:
                if not pyM.hasSegmentation:
                    return (SOCinter[loc, compName, pInter] *
                            ((1 - compDict[compName].selfDischarge) ** (t * esM.hoursPerTimeStep)) +
                            SOC[loc, compName, esM.periodsOrder[pInter], t]
                            <= capVar[loc, compName] * compDict[compName].stateOfChargeMax)
                else:
                    return (SOCinter[loc, compName, pInter] *
                            ((1 - compDict[compName].selfDischarge) **
                            (esM.segmentStartTime.to_dict()[esM.periodsOrder[pInter], t] * esM.hoursPerTimeStep)) +
                            SOC[loc, compName, esM.periodsOrder[pInter], t]
                            <= capVar[loc, compName] * compDict[compName].stateOfChargeMax)
            else:
                return pyomo.Constraint.Skip
        setattr(pyM, 'ConstrSOCMaxPrecise_' + abbrvName,
                pyomo.Constraint(constrSet, esM.periods, esM.timeStepsPerPeriod, rule=SOCMaxPrecise))

    def minSOCwithTSAprecise(self, pyM, esM):
        """
        Declare the constraint that the state of charge [commodityUnit*h] at each time step cannot be smaller
        than the installed capacity [commodityUnit*h] multiplied with the relative minimum state of charge [-].

        :param pyM: pyomo ConcreteModel which stores the mathematical formulation of the model.
        :type pyM: pyomo ConcreteModel

        :param esM: EnergySystemModel instance representing the energy system in which the component should be modeled.
        :type esM: esM - EnergySystemModel class instance
        """
        compDict, abbrvName = self.componentsDict, self.abbrvName
        SOCinter = getattr(pyM, 'stateOfChargeInterPeriods_' + abbrvName)
        SOC, capVar = getattr(pyM, 'stateOfCharge_' + abbrvName), getattr(pyM, 'cap_' + abbrvName)
        preciseSet = getattr(pyM, 'varSetPrecise_' + abbrvName)

        def SOCMinPrecise(pyM, loc, compName, pInter, t):
            if compDict[compName].hasCapacityVariable:
                if not pyM.hasSegmentation:
                    return (SOCinter[loc, compName, pInter] * ((1 - compDict[compName].selfDischarge) **
                            (t * esM.hoursPerTimeStep)) + SOC[loc, compName, esM.periodsOrder[pInter], t]
                            >= capVar[loc, compName] * compDict[compName].stateOfChargeMin)
                else:
                    return (SOCinter[loc, compName, pInter] * ((1 - compDict[compName].selfDischarge) **
                            (esM.segmentStartTime.to_dict()[esM.periodsOrder[pInter], t] * esM.hoursPerTimeStep)) +
                            SOC[loc, compName, esM.periodsOrder[pInter], t]
                            >= capVar[loc, compName] * compDict[compName].stateOfChargeMin)
            else:
                if not pyM.hasSegmentation:
                    return (SOCinter[loc, compName, pInter] * ((1 - compDict[compName].selfDischarge) **
                            (t * esM.hoursPerTimeStep)) + SOC[loc, compName, esM.periodsOrder[pInter], t]
                            >= compDict[compName].stateOfChargeMin)
                else:
                    return (SOCinter[loc, compName, pInter] * ((1 - compDict[compName].selfDischarge) **
                            (esM.segmentStartTime.to_dict()[esM.periodsOrder[pInter], t] * esM.hoursPerTimeStep)) +
                            SOC[loc, compName, esM.periodsOrder[pInter], t]
                            >= compDict[compName].stateOfChargeMin)
        setattr(pyM, 'ConstrSOCMinPrecise_' + abbrvName,
                pyomo.Constraint(preciseSet, esM.periods, esM.timeStepsPerPeriod, rule=SOCMinPrecise))

    def declareComponentConstraints(self, esM, pyM):
        """
        Declare time independent and dependent constraints.

        :param esM: EnergySystemModel instance representing the energy system in which the component should be modeled.
        :type esM: esM - EnergySystemModel class instance

        :param pyM: pyomo ConcreteModel which stores the mathematical formulation of the model.
        :type pyM: pyomo ConcreteModel
        """

        ################################################################################################################
        #                                    Declare time independent constraints                                      #
        ################################################################################################################

        # Determine the components' capacities from the number of installed units
        self.capToNbReal(pyM)
        # Determine the components' capacities from the number of installed units
        self.capToNbInt(pyM)
        # Enforce the consideration of the binary design variables of a component
        self.bigM(pyM)
        # Enforce the consideration of minimum capacities for components with design decision variables
        self.capacityMinDec(pyM)
        # Sets, if applicable, the installed capacities of a component
        self.capacityFix(pyM)
        # Sets, if applicable, the binary design variables of a component
        self.designBinFix(pyM)

        ################################################################################################################
        #                                      Declare time dependent constraints                                      #
        ################################################################################################################

        # Constraint for connecting the state of charge with the charge and discharge operation
        self.connectSOCs(pyM, esM)

        #                              Constraints for enforcing charging operation modes                              #

        # Charging of storage [commodityUnit*h] is limited by the installed capacity [commodityUnit*h] multiplied by
        # the hours per time step [h] and the charging rate factor [1/h]
        self.operationMode1(pyM, esM, 'ConstrCharge', 'chargeOpConstrSet', 'chargeOp', 'chargeRate')
        # Charging of storage [commodityUnit*h] is equal to the installed capacity [commodityUnit*h] multiplied by
        # the hours per time step [h] and the charging operation time series [1/h]
        self.operationMode2(pyM, esM, 'ConstrCharge', 'chargeOpConstrSet', 'chargeOp', 'chargeOpRateFix')
        # Charging of storage [commodityUnit*h] is limited by the installed capacity [commodityUnit*h] multiplied by
        # the hours per time step [h] and the charging operation time series [1/h]
        self.operationMode3(pyM, esM, 'ConstrCharge', 'chargeOpConstrSet', 'chargeOp', 'chargeOpRateMax')
        # Operation [commodityUnit*h] is equal to the operation time series [commodityUnit*h]
        self.operationMode4(pyM, esM, 'ConstrCharge', 'chargeOpConstrSet', 'chargeOp', 'chargeOpRateFix')
        # Operation [commodityUnit*h] is limited by the operation time series [commodityUnit*h]
        self.operationMode5(pyM, esM, 'ConstrCharge', 'chargeOpConstrSet', 'chargeOp', 'chargeOpRateMax')
        # Operation [physicalUnit*h] is limited by minimum part Load
        self.additionalMinPartLoad(pyM, esM, 'ConstrCharge', 'chargeOpConstrSet', 'chargeOp', 'chargeOp_bin', 'cap')

        #                             Constraints for enforcing discharging operation modes                            #

        # Discharging of storage [commodityUnit*h] is limited by the installed capacity [commodityUnit*h] multiplied
        # by the hours per time step [h] and the discharging rate factor [1/h]
        self.operationMode1(pyM, esM, 'ConstrDischarge', 'dischargeOpConstrSet', 'dischargeOp', 'dischargeRate')
        # Discharging of storage [commodityUnit*h] is equal to the installed capacity [commodityUnit*h] multiplied
        # by the hours per time step [h] and the discharging operation time series [1/h]
        self.operationMode2(pyM, esM, 'ConstrDischarge', 'dischargeOpConstrSet', 'dischargeOp', 'dischargeOpRateFix')
        # Discharging of storage [commodityUnit*h] is limited by the installed capacity [commodityUnit*h] multiplied
        # by the hours per time step [h] and the discharging operation time series [1/h]
        self.operationMode3(pyM, esM, 'ConstrDischarge', 'dischargeOpConstrSet', 'dischargeOp', 'dischargeOpRateMax')
        # Operation [commodityUnit*h] is equal to the operation time series [commodityUnit*h]
        self.operationMode4(pyM, esM, 'ConstrDischarge', 'dischargeOpConstrSet', 'dischargeOp', 'dischargeOpRateFix')
        # Operation [commodityUnit*h] is limited by the operation time series [commodityUnit*h]
        self.operationMode5(pyM, esM, 'ConstrDischarge', 'dischargeOpConstrSet', 'dischargeOp', 'dischargeOpRateMax')
        # Operation [physicalUnit*h] is limited by minimum part Load
        self.additionalMinPartLoad(pyM, esM, 'ConstrDischarge', 'dischargeOpConstrSet', 'dischargeOp', 'dischargeOp_bin', 'cap')

        # Cyclic constraint enforcing that all storages have the same state of charge at the the beginning of the first
        # and the end of the last time step
        self.cyclicState(pyM, esM)

        # Constraint for limiting the number of full cycle equivalents to stay below cyclic lifetime
        self.cyclicLifetime(pyM, esM)

        if pyM.hasTSA:
            # The state of charge at the end of each period is equivalent to the state of charge of the period before it
            # (minus its self discharge) plus the change in the state of charge which happened during the typical
            # period which was assigned to that period
            self.connectInterPeriodSOC(pyM, esM)
            # The (virtual) state of charge at the beginning of a typical period is zero
            self.intraSOCstart(pyM, esM)
            # If periodic storage is selected, the states of charge between periods have the same value
            self.equalInterSOC(pyM, esM)

        # Ensure that the state of charge is within the operating limits of the installed capacities
        if not pyM.hasTSA:
            #              Constraints for enforcing a state of charge operation mode within given limits              #

            # State of charge [commodityUnit*h] is limited by the installed capacity [commodityUnit*h] and the relative
            # maximum state of charge
            self.operationModeSOC(pyM, esM)

            # The state of charge [commodityUnit*h] has to be larger than the installed capacity [commodityUnit*h]
            # multiplied with the relative minimum state of charge
            self.minSOC(pyM)

        else:
            #                       Simplified version of the state of charge limitation control                       #
            #           (The error compared to the precise version is small in cases of small selfDischarge)           #
            self.limitSOCwithSimpleTsa(pyM, esM)

            #                        Precise version of the state of charge limitation control                         #

            # Constraints for enforcing a state of charge operation within given limits

            # State of charge [commodityUnit*h] is limited by the installed capacity [commodityUnit*h] and the
            # relative maximum state of charge
            self.operationModeSOCwithTSA(pyM, esM)

            # The state of charge at each time step cannot be smaller than the installed capacity multiplied with the
            # relative minimum state of charge
            self.minSOCwithTSAprecise(pyM, esM)

    ####################################################################################################################
    #        Declare component contributions to basic EnergySystemModel constraints and its objective function         #
    ####################################################################################################################

    def getSharedPotentialContribution(self, pyM, key, loc):
        """ Get contributions to shared location potential. """
        return super().getSharedPotentialContribution(pyM, key, loc)

    def hasOpVariablesForLocationCommodity(self, esM, loc, commod):
        """
        Check if operation variables exist in the modeling class at a location which are connected to a commodity.
        
        :param esM: EnergySystemModel instance representing the energy system in which the component should be modeled.
        :type esM: esM - EnergySystemModel class instance

        :param loc: Name of the regarded location (locations are defined in the EnergySystemModel instance)
        :type loc: string

        :param commod: Name of the regarded commodity (commodities are defined in the EnergySystemModel instance)
        :param commod: string
        """
        return any([comp.commodity == commod and comp.locationalEligibility[loc] == 1
                    for comp in self.componentsDict.values()])

    def getCommodityBalanceContribution(self, pyM, commod, loc, p, t):
        """ Get contribution to a commodity balance. """
        compDict, abbrvName = self.componentsDict, self.abbrvName
        chargeOp, dischargeOp = getattr(pyM, 'chargeOp_' + abbrvName), getattr(pyM, 'dischargeOp_' + abbrvName)
        opVarDict = getattr(pyM, 'operationVarDict_' + abbrvName)
        return sum(dischargeOp[loc, compName, p, t] - chargeOp[loc, compName, p, t]
                   for compName in opVarDict[loc] if commod == self.componentsDict[compName].commodity)

    def getObjectiveFunctionContribution(self, esM, pyM):
        """
        Get contribution to the objective function.

        :param esM: EnergySystemModel instance representing the energy system in which the component should be modeled.
        :type esM: esM - EnergySystemModel class instance

        :param pyM: pyomo ConcreteModel which stores the mathematical formulation of the model.
        :type pyM: pyomo ConcreteModel
        """
        compDict, abbrvName = self.componentsDict, self.abbrvName

        capexCap = self.getEconomicsTI(pyM, ['investPerCapacity'], 'cap', 'CCF')
        capexDec = self.getEconomicsTI(pyM, ['investIfBuilt'], 'designBin', 'CCF')
        opexCap = self.getEconomicsTI(pyM, ['opexPerCapacity'], 'cap')
        opexDec = self.getEconomicsTI(pyM, ['opexIfBuilt'], 'designBin')
        opexOp1 = self.getEconomicsTD(pyM, esM, ['opexPerChargeOperation'], 'chargeOp', 'operationVarDict')
        opexOp2 = self.getEconomicsTD(pyM, esM, ['opexPerDischargeOperation'], 'dischargeOp', 'operationVarDict')

        offsetUp = getattr(pyM, 'stateOfChargeOffsetUp_' + abbrvName)
        offsetDown = getattr(pyM, 'stateOfChargeOffsetDown_' + abbrvName)
        offsetUpOp = sum(offsetUp[loc, compName, period]*compDict[compName].socOffsetUp
            for loc, compName, period in offsetUp)
        offsetDownOp = sum(offsetDown[loc, compName, period]*compDict[compName].socOffsetDown
            for loc, compName, period in offsetDown)

        return capexCap + capexDec + opexCap + opexDec + opexOp1 + opexOp2 + offsetUpOp + offsetDownOp

    ####################################################################################################################
    #                                  Return optimal values of the component class                                    #
    ####################################################################################################################

    def setOptimalValues(self, esM, pyM):
        """
        Set the optimal values of the components.

        :param esM: EnergySystemModel instance representing the energy system in which the component should be modeled.
        :type esM: esM - EnergySystemModel class instance

        :param pyM: pyomo ConcreteModel which stores the mathematical formulation of the model.
        :type pyM: pyomo ConcreteModel
        """
        compDict, abbrvName = self.componentsDict, self.abbrvName
        chargeOp, dischargeOp = getattr(pyM, 'chargeOp_' + abbrvName), getattr(pyM, 'dischargeOp_' + abbrvName)
        SOC = getattr(pyM, 'stateOfCharge_' + abbrvName)

        # Set optimal design dimension variables and get basic optimization summary
        optSummaryBasic = super().setOptimalValues(esM, pyM, esM.locations, 'commodityUnit', '*h')

        # Set optimal operation variables and append optimization summary
        props = ['operationCharge', 'operationDischarge', 'opexCharge', 'opexDischarge']
        units = ['[-]', '[-]', '[' + esM.costUnit + '/a]', '[' + esM.costUnit + '/a]']
        tuples = [(compName, prop, unit) for compName in compDict.keys() for prop, unit in zip(props, units)]
        tuples = list(map(lambda x: (x[0], x[1], '[' + compDict[x[0]].commodityUnit + '*h/a]')
                          if x[1] == 'operationCharge' else x, tuples))
        tuples = list(map(lambda x: (x[0], x[1], '[' + compDict[x[0]].commodityUnit + '*h/a]')
                          if x[1] == 'operationDischarge' else x, tuples))
        mIndex = pd.MultiIndex.from_tuples(tuples, names=['Component', 'Property', 'Unit'])
        optSummary = pd.DataFrame(index=mIndex, columns=sorted(esM.locations)).sort_index()

        # * charge variables and contributions
        optVal = utils.formatOptimizationOutput(chargeOp.get_values(), 'operationVariables', '1dim', esM.periodsOrder,
                                                esM=esM)
        self.chargeOperationVariablesOptimum = optVal

        if optVal is not None:
            opSum = optVal.sum(axis=1).unstack(-1)
            ox = opSum.apply(lambda op: op * compDict[op.name].opexPerChargeOperation[op.index], axis=1)
            optSummary.loc[[(ix, 'operationCharge', '[' + compDict[ix].commodityUnit + '*h/a]')
                             for ix in opSum.index], opSum.columns] = opSum.values/esM.numberOfYears
            optSummary.loc[[(ix, 'opexCharge', '[' + esM.costUnit + '/a]') for ix in ox.index],
                            ox.columns] = ox.values/esM.numberOfYears

        # * discharge variables and contributions
        optVal = utils.formatOptimizationOutput(dischargeOp.get_values(), 'operationVariables', '1dim',
                                                esM.periodsOrder, esM=esM)
        self.dischargeOperationVariablesOptimum = optVal

        if optVal is not None:
            opSum = optVal.sum(axis=1).unstack(-1)
            ox = opSum.apply(lambda op: op * compDict[op.name].opexPerDischargeOperation[op.index], axis=1)
            optSummary.loc[[(ix, 'operationDischarge', '[' + compDict[ix].commodityUnit + '*h/a]')
                             for ix in opSum.index], opSum.columns] = opSum.values/esM.numberOfYears
            optSummary.loc[[(ix, 'opexDischarge', '[' + esM.costUnit + '/a]') for ix in ox.index],
                            ox.columns] = ox.values/esM.numberOfYears

        # * set state of charge variables
        if not pyM.hasTSA:
            optVal = utils.formatOptimizationOutput(SOC.get_values(), 'operationVariables', '1dim', esM.periodsOrder,
                                                    esM=esM)
            # Remove the last column (by applying the cycle constraint, the first and the last columns are equal to each
            # other)
            optVal = optVal.loc[:, :len(optVal.columns) - 2]
            self.stateOfChargeOperationVariablesOptimum = optVal
            utils.setOptimalComponentVariables(optVal, '_stateOfChargeVariablesOptimum', compDict)
        else:
            SOCinter = getattr(pyM, 'stateOfChargeInterPeriods_' + abbrvName)
            stateOfChargeIntra = SOC.get_values()
            stateOfChargeInter = SOCinter.get_values()
            if stateOfChargeIntra is not None:
                # Convert dictionary to DataFrame, transpose, put the period column first and sort the index
                # Results in a one dimensional DataFrame
                stateOfChargeIntra = pd.DataFrame(stateOfChargeIntra, index=[0]).T.swaplevel(i=0, j=-2).sort_index()
                stateOfChargeInter = pd.DataFrame(stateOfChargeInter, index=[0]).T.swaplevel(i=0, j=1).sort_index()
                # Unstack time steps (convert to a two dimensional DataFrame with the time indices being the columns)
                stateOfChargeIntra = stateOfChargeIntra.unstack(level=-1)
                stateOfChargeInter = stateOfChargeInter.unstack(level=-1)
                # Get rid of the unnecessary 0 level
                stateOfChargeIntra.columns = stateOfChargeIntra.columns.droplevel()
                stateOfChargeInter.columns = stateOfChargeInter.columns.droplevel()
                # If segmentation is chosen, the segments of each period need to be unravelled to the original number of
                # time steps first
                if esM.segmentation:
                    dataAllPeriods = []
                    for p in esM.typicalPeriods:
                        # Repeat each segment in each period as often as time steps are represented by the corresponding
                        # segment
                        repList = esM.timeStepsPerSegment.loc[p, :].tolist()
                        dataPeriod = pd.DataFrame(np.repeat(stateOfChargeIntra.loc[p].loc[:, :esM.segmentsPerPeriod[-1]].values, repList, axis=1),
                                                  index=stateOfChargeIntra.xs(p, level=0, drop_level=False).index)
                        dataAllPeriods.append(dataPeriod)
                    # Concat data to multiindex dataframe with periods, components and locations as indices and inner-
                    # period time steps as columns
                    stateOfChargeIntra = pd.concat(dataAllPeriods, axis=0)
                # Concat data according to periods order to cover the full time horizon
                data = []
                for count, p in enumerate(esM.periodsOrder):
                    data.append((stateOfChargeInter.loc[:, count] +
                                 stateOfChargeIntra.loc[p].loc[:, :esM.timeStepsPerPeriod[-1]].T).T)
                optVal = pd.concat(data, axis=1, ignore_index=True)
            else:
                optVal = None
            self.stateOfChargeOperationVariablesOptimum = optVal
            utils.setOptimalComponentVariables(optVal, '_stateOfChargeVariablesOptimum', compDict)

        # Append optimization summaries
        optSummary = optSummary.append(optSummaryBasic).sort_index()

        # Summarize all contributions to the total annual cost
        optSummary.loc[optSummary.index.get_level_values(1) == 'TAC'] = \
            optSummary.loc[(optSummary.index.get_level_values(1) == 'TAC') |
                           (optSummary.index.get_level_values(1) == 'opexCharge') |
                           (optSummary.index.get_level_values(1) == 'opexDischarge')].groupby(level=0).sum().values

        self.optSummary = optSummary

    def getOptimalValues(self, name='all'):
        """
        Return optimal values of the components.

        :param name: name of the variables of which the optimal values should be returned:\n
        * 'capacityVariables',
        * 'isBuiltVariables',
        * 'chargeOperationVariablesOptimum',
        * 'dischargeOperationVariablesOptimum',
        * 'stateOfChargeOperationVariablesOptimum',
        * 'all' or another input: all variables are returned.\n
        |br| * the default value is 'all'
        :type name: string

        :returns: a dictionary with the optimal values of the components
        :rtype: dict
        """
        if name == 'capacityVariablesOptimum':
            return {'values': self.capacityVariablesOptimum, 'timeDependent': False, 'dimension': self.dimension}
        elif name == 'isBuiltVariablesOptimum':
            return {'values': self.isBuiltVariablesOptimum, 'timeDependent': False, 'dimension': self.dimension}
        elif name == 'chargeOperationVariablesOptimum':
            return {'values': self.chargeOperationVariablesOptimum, 'timeDependent': True, 'dimension': self.dimension}
        elif name == 'dischargeOperationVariablesOptimum':
            return {'values': self.dischargeOperationVariablesOptimum, 'timeDependent': True, 'dimension':
                    self.dimension}
        elif name == 'stateOfChargeOperationVariablesOptimum':
            return {'values': self.stateOfChargeOperationVariablesOptimum, 'timeDependent': True, 'dimension':
                    self.dimension}
        else:
            return {'capacityVariablesOptimum': {'values': self.capacityVariablesOptimum, 'timeDependent': False,
                                                 'dimension': self.dimension},
                    'isBuiltVariablesOptimum': {'values': self.isBuiltVariablesOptimum, 'timeDependent': False,
                                                'dimension': self.dimension},
                    'chargeOperationVariablesOptimum': {'values': self.chargeOperationVariablesOptimum,
                                                        'timeDependent': True, 'dimension': self.dimension},
                    'dischargeOperationVariablesOptimum': {'values': self.dischargeOperationVariablesOptimum,
                                                           'timeDependent': True, 'dimension': self.dimension},
                    'stateOfChargeOperationVariablesOptimum': {'values': self.stateOfChargeOperationVariablesOptimum,
                                                               'timeDependent': True, 'dimension': self.dimension}}<|MERGE_RESOLUTION|>--- conflicted
+++ resolved
@@ -10,65 +10,50 @@
     """
     A Storage component can store a commodity and thus transfers it between time steps.
     """
-<<<<<<< HEAD
-    def __init__(self, esM, name, commodity, chargeRate=1, dischargeRate=1,
-                 chargeEfficiency=1, dischargeEfficiency=1, selfDischarge=0, cyclicLifetime=None,
-                 stateOfChargeMin=0, stateOfChargeMax=1,
-                 hasCapacityVariable=True, capacityVariableDomain='continuous', capacityPerPlantUnit=1,
-                 hasIsBuiltBinaryVariable=False, bigM=None, doPreciseTsaModeling=False,
-                 chargeOpRateMax=None, chargeOpRateFix=None, chargeTsaWeight=1,
-                 dischargeOpRateMax=None, dischargeOpRateFix=None, dischargeTsaWeight=1,
-                 isPeriodicalStorage=False,
-                 locationalEligibility=None, capacityMin=None, capacityMax=None, partLoadMin=None, sharedPotentialID=None,
-                 linkedQuantityID=None, capacityFix=None, isBuiltFix=None,
-                 investPerCapacity=0, investIfBuilt=0, opexPerChargeOperation=0,
-                 opexPerDischargeOperation=0, opexPerCapacity=0, opexIfBuilt=0, interestRate=0.08, economicLifetime=10,
-                 technicalLifetime=None, socOffsetDown=-1, socOffsetUp=-1):
-=======
-    def __init__(self, 
-                 esM, 
-                 name, 
-                 commodity, 
-                 chargeRate=1, 
+    def __init__(self,
+                 esM,
+                 name,
+                 commodity,
+                 chargeRate=1,
                  dischargeRate=1,
-                 chargeEfficiency=1, 
-                 dischargeEfficiency=1, 
-                 selfDischarge=0, 
+                 chargeEfficiency=1,
+                 dischargeEfficiency=1,
+                 selfDischarge=0,
                  cyclicLifetime=None,
-                 stateOfChargeMin=0, 
+                 stateOfChargeMin=0,
                  stateOfChargeMax=1,
-                 hasCapacityVariable=True, 
-                 capacityVariableDomain='continuous', 
+                 hasCapacityVariable=True,
+                 capacityVariableDomain='continuous',
                  capacityPerPlantUnit=1,
-                 hasIsBuiltBinaryVariable=False, 
-                 bigM=None, 
-                 doPreciseTsaModeling=False, 
-                 chargeOpRateMax=None, 
-                 chargeOpRateFix=None, 
+                 hasIsBuiltBinaryVariable=False,
+                 bigM=None,
+                 doPreciseTsaModeling=False,
+                 chargeOpRateMax=None,
+                 chargeOpRateFix=None,
                  chargeTsaWeight=1,
-                 dischargeOpRateMax=None, 
-                 dischargeOpRateFix=None, 
+                 dischargeOpRateMax=None,
+                 dischargeOpRateFix=None,
                  dischargeTsaWeight=1,
                  isPeriodicalStorage=False,
-                 locationalEligibility=None, 
-                 capacityMin=None, 
-                 capacityMax=None, 
-                 partLoadMin=None, 
+                 locationalEligibility=None,
+                 capacityMin=None,
+                 capacityMax=None,
+                 partLoadMin=None,
                  sharedPotentialID=None,
-                 capacityFix=None, 
+                 linkedQuantityID=None,
+                 capacityFix=None,
                  isBuiltFix=None,
-                 investPerCapacity=0, 
-                 investIfBuilt=0, 
+                 investPerCapacity=0,
+                 investIfBuilt=0,
                  opexPerChargeOperation=0,
-                 opexPerDischargeOperation=0, 
-                 opexPerCapacity=0, 
-                 opexIfBuilt=0, 
-                 interestRate=0.08, 
+                 opexPerDischargeOperation=0,
+                 opexPerCapacity=0,
+                 opexIfBuilt=0,
+                 interestRate=0.08,
                  economicLifetime=10,
-                 technicalLifetime=None, 
-                 socOffsetDown=-1, 
+                 technicalLifetime=None,
+                 socOffsetDown=-1,
                  socOffsetUp=-1):
->>>>>>> 46947455
         """
         Constructor for creating an Storage class instance.
         The Storage component specific input arguments are described below. The general component
@@ -215,7 +200,7 @@
 
         :param socOffsetDown: determines whether the state of charge at the end of a period p has
             to be equal to the one at the beginning of a period p+1 (socOffsetDown=-1) or if
-            it can be smaller at the beginning of p+1 (socOffsetDown>=0). In the latter case,
+            it can be smaller at the beginning of p+1 (socOffsetDown>=0). In the latter case, 
             the product of the parameter socOffsetDown and the actual soc offset is used as a penalty
             factor in the objective function.
             |br| * the default value is -1
@@ -223,46 +208,36 @@
 
         :param socOffsetUp: determines whether the state of charge at the end of a period p has
             to be equal to the one at the beginning of a period p+1 (socOffsetUp=-1) or if
-            it can be larger at the beginning of p+1 (socOffsetUp>=0). In the latter case,
+            it can be larger at the beginning of p+1 (socOffsetUp>=0). In the latter case, 
             the product of the parameter socOffsetUp and the actual soc offset is used as a penalty
             factor in the objective function.
             |br| * the default value is -1
         :type socOffsetUp: float
         """
-<<<<<<< HEAD
-        Component. __init__(self, esM, name, dimension='1dim', hasCapacityVariable=hasCapacityVariable,
-                            capacityVariableDomain=capacityVariableDomain, capacityPerPlantUnit=capacityPerPlantUnit,
-                            hasIsBuiltBinaryVariable=hasIsBuiltBinaryVariable, bigM=bigM,
-                            locationalEligibility=locationalEligibility, capacityMin=capacityMin,
-                            capacityMax=capacityMax, partLoadMin=partLoadMin, sharedPotentialID=sharedPotentialID, linkedQuantityID=linkedQuantityID, capacityFix=capacityFix,
-                            isBuiltFix=isBuiltFix, investPerCapacity=investPerCapacity, investIfBuilt=investIfBuilt,
-                            opexPerCapacity=opexPerCapacity, opexIfBuilt=opexIfBuilt, interestRate=interestRate,
-                            economicLifetime=economicLifetime, technicalLifetime=technicalLifetime)
-=======
-        Component. __init__(self, 
-                            esM, 
-                            name, 
-                            dimension='1dim', 
+        Component. __init__(self,
+                            esM,
+                            name,
+                            dimension='1dim',
                             hasCapacityVariable=hasCapacityVariable,
-                            capacityVariableDomain=capacityVariableDomain, 
+                            capacityVariableDomain=capacityVariableDomain,
                             capacityPerPlantUnit=capacityPerPlantUnit,
-                            hasIsBuiltBinaryVariable=hasIsBuiltBinaryVariable, 
+                            hasIsBuiltBinaryVariable=hasIsBuiltBinaryVariable,
                             bigM=bigM,
-                            locationalEligibility=locationalEligibility, 
+                            locationalEligibility=locationalEligibility,
                             capacityMin=capacityMin,
-                            capacityMax=capacityMax, 
-                            partLoadMin=partLoadMin, 
-                            sharedPotentialID=sharedPotentialID, 
+                            capacityMax=capacityMax,
+                            partLoadMin=partLoadMin,
+                            sharedPotentialID=sharedPotentialID,
+                            linkedQuantityID=linkedQuantityID,
                             capacityFix=capacityFix,
-                            isBuiltFix=isBuiltFix, 
-                            investPerCapacity=investPerCapacity, 
+                            isBuiltFix=isBuiltFix,
+                            investPerCapacity=investPerCapacity,
                             investIfBuilt=investIfBuilt,
-                            opexPerCapacity=opexPerCapacity, 
-                            opexIfBuilt=opexIfBuilt, 
+                            opexPerCapacity=opexPerCapacity,
+                            opexIfBuilt=opexIfBuilt,
                             interestRate=interestRate,
-                            economicLifetime=economicLifetime, 
+                            economicLifetime=economicLifetime,
                             technicalLifetime=technicalLifetime)
->>>>>>> 46947455
 
         # Set general storage component data: chargeRate, dischargeRate, chargeEfficiency, dischargeEfficiency,
         # selfDischarge, cyclicLifetime, stateOfChargeMin, stateOfChargeMax, isPeriodicalStorage, doPreciseTsaModeling,
@@ -301,7 +276,7 @@
         self.fullChargeOpRateFix = utils.checkAndSetTimeSeries(esM, chargeOpRateFix, locationalEligibility)
         self.aggregatedChargeOpRateFix, self.chargeOpRateFix = None, None
 
-
+        
         if self.partLoadMin is not None:
             if self.fullChargeOpRateMax is not None:
                 if ((self.fullChargeOpRateMax > 0) & (self.fullChargeOpRateMax < self.partLoadMin)).any().any():
@@ -432,7 +407,7 @@
         # Declare operation variable set
         self.declareOpVarSet(esM, pyM)
         self.declareOperationBinarySet(pyM)
-
+        
         if pyM.hasTSA:
             varSet = getattr(pyM, 'operationVarSet_' + self.abbrvName)
 
@@ -440,7 +415,7 @@
                 return ((loc, compName) for loc, compName in varSet if not compDict[compName].doPreciseTsaModeling)
             setattr(pyM, 'varSetSimple_' + self.abbrvName,
                     pyomo.Set(dimen=2, initialize=initVarSimpleTSASet))
-
+    
             def initVarPreciseTSASet(pyM):
                 return ((loc, compName) for loc, compName in varSet if compDict[compName].doPreciseTsaModeling)
             setattr(pyM, 'varSetPrecise_' + self.abbrvName,
@@ -450,13 +425,13 @@
             return ((loc, compName) for loc, compName in getattr(pyM, 'operationVarSet_' + self.abbrvName)
                 if compDict[compName].socOffsetUp >= 0)
         setattr(pyM, 'varSetOffsetUp_' + self.abbrvName,
-                pyomo.Set(dimen=2, initialize=initOffsetUpSet))
+                pyomo.Set(dimen=2, initialize=initOffsetUpSet))  
 
         def initOffsetDownSet(pyM):
             return ((loc, compName) for loc, compName in getattr(pyM, 'operationVarSet_' + self.abbrvName)
                 if compDict[compName].socOffsetDown >= 0)
         setattr(pyM, 'varSetOffsetDown_' + self.abbrvName,
-                pyomo.Set(dimen=2, initialize=initOffsetDownSet))
+                pyomo.Set(dimen=2, initialize=initOffsetDownSet))        
 
         # Declare sets for case differentiation of operating modes
         # * Charge operation
@@ -919,7 +894,7 @@
         self.operationMode5(pyM, esM, 'ConstrCharge', 'chargeOpConstrSet', 'chargeOp', 'chargeOpRateMax')
         # Operation [physicalUnit*h] is limited by minimum part Load
         self.additionalMinPartLoad(pyM, esM, 'ConstrCharge', 'chargeOpConstrSet', 'chargeOp', 'chargeOp_bin', 'cap')
-
+        
         #                             Constraints for enforcing discharging operation modes                            #
 
         # Discharging of storage [commodityUnit*h] is limited by the installed capacity [commodityUnit*h] multiplied
@@ -1038,7 +1013,7 @@
         offsetUp = getattr(pyM, 'stateOfChargeOffsetUp_' + abbrvName)
         offsetDown = getattr(pyM, 'stateOfChargeOffsetDown_' + abbrvName)
         offsetUpOp = sum(offsetUp[loc, compName, period]*compDict[compName].socOffsetUp
-            for loc, compName, period in offsetUp)
+            for loc, compName, period in offsetUp)        
         offsetDownOp = sum(offsetDown[loc, compName, period]*compDict[compName].socOffsetDown
             for loc, compName, period in offsetDown)
 
