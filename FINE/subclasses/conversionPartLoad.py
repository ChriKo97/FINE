"""
Last edited: February 20, 2020
|br| @author: Jan Priesmann, Michael Zier
"""

from FINE.conversion import Conversion, ConversionModel
from FINE import utils
import pyomo.environ as pyomo
import pandas as pd

class ConversionPartLoad(Conversion):
    """
    A ConversionPartLoad component maps the (nonlinear) part-load behavior of a Conversion component.
    It uses the open source module PWLF to generate piecewise linear functions upon a continuous function or 
    discrete data points.
    The formulation of the optimization is done by using special ordered sets (SOS) constraints.
    When using ConversionPartLoad it is recommended to check the piecewise linearization
    visually to verify that the accuracy meets the desired requirements.
    The ConversionPartLoad class inherits from the Conversion class.
    """
    def __init__(self, esM, name, physicalUnit, commodityConversionFactors, 
                 commodityConversionFactorsPartLoad, nSegments=None, **kwargs):

        """
        Constructor for creating an ConversionPartLoad class instance. Capacities are given in the physical unit
        of the plants.
        The ConversionPartLoad component specific input arguments are described below.
        Other specific input arguments are described in the Conversion class 
        and the general component input arguments are described in the Component class.

        **Required arguments:**
        
        :param commodityConversionFactorsPartLoad: Function or data set describing (nonlinear) part load behavior.
        :type commodityConversionFactorsPartLoad: Lambda function or Pandas DataFrame with to columns for the x-axis 
            and the y-axis.

        **Default arguments:**
        
        :param nSegments: Number of line segments used for piecewise linearization and generation of point variable (nSegment+1) and 
            segment (nSegment) variable sets.
            By default, the nSegments is None. For this case, the number of line segments is set to 5.
            The user can set nSegments by choosing an integer (>=0). It is recommended to choose values between 3 and 7 since
            the computational cost rises dramatically with increasing nSegments.
            When specifying nSegements='optimizeSegmentNumbers', an optimal number of line segments is automatically chosen by a 
            bayesian optimization algorithm.
            |br| * the default value is None
        :type nSegments: None or integer or string 
        
        :param **kwargs: All other keyword arguments of the conversion class can be defined as well.
        :type **kwargs:
            * Check Conversion Class documentation.
        """
        Conversion.__init__(self, esM, name, physicalUnit, commodityConversionFactors, **kwargs)

        self.modelingClass = ConversionPartLoadModel

        if type(commodityConversionFactorsPartLoad) == dict:
            #TODO: Multiple conversionPartLoads
            utils.checkNumberOfConversionFactors(commodityConversionFactorsPartLoad.keys())
            utils.checkCommodities(esM, set(commodityConversionFactorsPartLoad.keys()))
            utils.checkCommodityConversionFactorsPartLoad(commodityConversionFactorsPartLoad.values())
            self.commodityConversionFactorsPartLoad = commodityConversionFactorsPartLoad
            self.discretizedPartLoad, self.nSegments = utils.getDiscretizedPartLoad(commodityConversionFactorsPartLoad, nSegments)

        elif type(commodityConversionFactorsPartLoad) == tuple:
            utils.checkNumberOfConversionFactors(commodityConversionFactorsPartLoad[0].keys()) 
            self.discretizedPartLoad = commodityConversionFactorsPartLoad[0]
            self.nSegments = commodityConversionFactorsPartLoad[1]

    def addToEnergySystemModel(self, esM):
        """
        Function for adding a ConversionPartLoad component to the given energy system model.

        :param esM: EnergySystemModel instance representing the energy system in which the component should be modeled.
        :type esM: EnergySystemModel class instance
        """
        super().addToEnergySystemModel(esM)


class ConversionPartLoadModel(ConversionModel):

    """
    A ConversionPartLoad class instance will be instantly created if a ConversionPartLoad class instance is initialized.
    It is used for the declaration of the sets, variables and constraints which are valid for the Conversion class
    instance. These declarations are necessary for the modeling and optimization of the energy system model.
    The ConversionPartLoad class inherits from the ConversionModel class.
    """

    def __init__(self):
        self.abbrvName = 'partLoad'
        self.dimension = '1dim'
        self.componentsDict = {}
        self.capacityVariablesOptimum, self.isBuiltVariablesOptimum = None, None
        self.operationVariablesOptimum = None
        self.optSummary = None

    ####################################################################################################################
    #                                            Declare sparse index sets                                             #
    ####################################################################################################################

    def initDiscretizationPointVarSet(self, pyM):
        """
        Declare discretization variable set of type 1 in the pyomo object for for each node.
        Type 1 represents every start, end, and intermediate point in the piecewise linear function.

        :param pyM: pyomo ConcreteModel which stores the mathematical formulation of the model.
        :type pyM: pyomo Concrete Model
        """
        compDict, abbrvName = self.componentsDict, self.abbrvName

        # Set for operation variables
        def initDiscretizationPointVarSet(pyM):
            return ((loc, compName, discreteStep) for compName, comp in compDict.items() \
                    for loc in compDict[compName].locationalEligibility.index if compDict[compName].locationalEligibility[loc] == 1 \
                    for discreteStep in range(compDict[compName].nSegments+1))
        setattr(pyM, 'discretizationPointVarSet_' + abbrvName, pyomo.Set(dimen=3, initialize=initDiscretizationPointVarSet))

    def initDiscretizationSegmentVarSet(self, pyM):
        """
        Declare discretization variable set of type 2 in the pyomo object for for each node.
        Type 2 represents every segment in the piecewise linear function.

        :param pyM: pyomo ConcreteModel which stores the mathematical formulation of the model.
        :type pyM: pyomo Concrete Model
        """
        compDict, abbrvName = self.componentsDict, self.abbrvName

        # Set for operation variables
        def initDiscretizationSegmentVarSet(pyM):
            return ((loc, compName, discreteStep) for compName, comp in compDict.items() \
                    for loc in compDict[compName].locationalEligibility.index if compDict[compName].locationalEligibility[loc] == 1 \
                    for discreteStep in range(compDict[compName].nSegments))
        setattr(pyM, 'discretizationSegmentVarSet_' + abbrvName, pyomo.Set(dimen=3, initialize=initDiscretizationSegmentVarSet))

    def declareSets(self, esM, pyM):
        """
        Declare sets and dictionaries: design variable sets, operation variable sets, operation mode sets and
        linked components dictionary.

        :param esM: EnergySystemModel instance representing the energy system in which the component should be modeled.
        :type esM: EnergySystemModel class instance

        :param pyM: pyomo ConcreteModel which stores the mathematical formulation of the model.
        :type pyM: pyomo Concrete Model
        """

        super().declareSets(esM, pyM)

        # Declare operation variable sets
        self.initDiscretizationPointVarSet(pyM)
        self.initDiscretizationSegmentVarSet(pyM)

    ####################################################################################################################
    #                                                Declare variables                                                 #
    ####################################################################################################################

    def declareDiscretizationPointVariables(self, pyM):
        """
        Declare discretization point variables.

        :param pyM: pyomo ConcreteModel which stores the mathematical formulation of the model.
        :type pyM: pyomo Concrete Model
        """
        setattr(pyM, 'discretizationPoint_' + self.abbrvName,
                pyomo.Var(getattr(pyM, 'discretizationPointVarSet_' + self.abbrvName), pyM.timeSet, domain=pyomo.NonNegativeReals))


    def declareDiscretizationSegmentBinVariables(self, pyM):
        """
        Declare discretization segment variables.

        :param pyM: pyomo ConcreteModel which stores the mathematical formulation of the model.
        :type pyM: pyomo Concrete Model
        """
        setattr(pyM, 'discretizationSegmentBin_' + self.abbrvName,
                pyomo.Var(getattr(pyM, 'discretizationSegmentVarSet_' + self.abbrvName), pyM.timeSet, domain=pyomo.Binary))


    def declareDiscretizationSegmentConVariables(self, pyM):
        """
        Declare discretization segment variables.

        :param pyM: pyomo ConcreteModel which stores the mathematical formulation of the model.
        :type pyM: pyomo Concrete Model
        """
        setattr(pyM, 'discretizationSegmentCon_' + self.abbrvName,
                pyomo.Var(getattr(pyM, 'discretizationSegmentVarSet_' + self.abbrvName), pyM.timeSet, domain=pyomo.NonNegativeReals))


    def declareVariables(self, esM, pyM, relaxIsBuiltBinary):
        """
        Declare design and operation variables.

        :param esM: EnergySystemModel instance representing the energy system in which the component should be modeled.
        :type esM: EnergySystemModel class instance

        :param pyM: pyomo ConcreteModel which stores the mathematical formulation of the model.
        :type pyM: pyomo Concrete Model
        """
        super().declareVariables(esM, pyM, relaxIsBuiltBinary)

        # Operation of component [commodityUnit]
        self.declareDiscretizationPointVariables(pyM)
        # Operation of component [commodityUnit]
        self.declareDiscretizationSegmentBinVariables(pyM)
        # Operation of component [commodityUnit]
        self.declareDiscretizationSegmentConVariables(pyM)

    ####################################################################################################################
    #                                          Declare component constraints                                           #
    ####################################################################################################################

    def segmentSOS1(self, pyM):
        """
        Ensure that the binary segment variables are in sum equal to 1.
        Enforce that only one binary is set to 1, while all other are fixed 0.

        :param pyM: pyomo ConcreteModel which stores the mathematical formulation of the model.
        :type pyM: pyomo Concrete Model
        """
        compDict, abbrvName = self.componentsDict, self.abbrvName
        discretizationSegmentBinVar = getattr(pyM, 'discretizationSegmentBin_' + self.abbrvName)
        opVarSet = getattr(pyM, 'operationVarSet_' + abbrvName)

        def segmentSOS1(pyM, loc, compName, p, t):
            return sum(discretizationSegmentBinVar[loc, compName, discretStep, p, t] for discretStep in range(compDict[compName].nSegments)) == 1
        setattr(pyM, 'ConstrSegmentSOS1_' + abbrvName,  pyomo.Constraint(opVarSet, pyM.timeSet, rule=segmentSOS1))


    def segmentBigM(self, pyM):
        """
        Ensure that the continuous segment variables are zero if the respective binary variable is zero and unlimited otherwise.

        :param pyM: pyomo ConcreteModel which stores the mathematical formulation of the model.
        :type pyM: pyomo Concrete Model
        """

        compDict, abbrvName = self.componentsDict, self.abbrvName
        discretizationSegmentConVar = getattr(pyM, 'discretizationSegmentCon_' + self.abbrvName)
        discretizationSegmentBinVar = getattr(pyM, 'discretizationSegmentBin_' + self.abbrvName)
        discretizationSegmentVarSet = getattr(pyM, 'discretizationSegmentVarSet_' + self.abbrvName)

        def segmentBigM(pyM, loc, compName, discretStep, p, t):
            return discretizationSegmentConVar[loc, compName, discretStep, p, t] <= discretizationSegmentBinVar[loc, compName, discretStep, p, t] * compDict[compName].bigM
        setattr(pyM, 'ConstrSegmentBigM_' + abbrvName,  pyomo.Constraint(discretizationSegmentVarSet, pyM.timeSet, rule=segmentBigM))


    def segmentCapacityConstraint(self, pyM, esM):
        """
        Ensure that the continuous segment variables are in sum equal to the installed capacity of the component.

        :param pyM: pyomo ConcreteModel which stores the mathematical formulation of the model.
        :type pyM: pyomo Concrete Model
        """

        compDict, abbrvName = self.componentsDict, self.abbrvName
        discretizationSegmentConVar = getattr(pyM, 'discretizationSegmentCon_' + self.abbrvName)
        capVar = getattr(pyM, 'cap_' + abbrvName)
        opVarSet = getattr(pyM, 'operationVarSet_' + abbrvName)

        if not pyM.hasSegmentation:
            def segmentCapacityConstraint(pyM, loc, compName, p, t):
                return sum(discretizationSegmentConVar[loc, compName, discretStep, p, t] for discretStep in range(compDict[compName].nSegments)) == esM.hoursPerTimeStep * capVar[loc, compName]
            setattr(pyM, 'ConstrSegmentCapacity_' + abbrvName,  pyomo.Constraint(opVarSet, pyM.timeSet, rule=segmentCapacityConstraint))
        else:
            def segmentCapacityConstraint(pyM, loc, compName, p, t):
                return sum(discretizationSegmentConVar[loc, compName, discretStep, p, t] for discretStep in range(compDict[compName].nSegments)) == esM.hoursPerSegment.to_dict()[p, t] * capVar[loc, compName]
            setattr(pyM, 'ConstrSegmentCapacity_' + abbrvName,  pyomo.Constraint(opVarSet, pyM.timeSet, rule=segmentCapacityConstraint))


    def pointCapacityConstraint(self, pyM, esM):
        """
        Ensure that the continuous point variables are in sum equal to the installed capacity of the component.

        :param pyM: pyomo ConcreteModel which stores the mathematical formulation of the model.
        :type pyM: pyomo Concrete Model
        """

        compDict, abbrvName = self.componentsDict, self.abbrvName
        discretizationPointConVar = getattr(pyM, 'discretizationPoint_' + self.abbrvName)
        capVar = getattr(pyM, 'cap_' + abbrvName)
        opVarSet = getattr(pyM, 'operationVarSet_' + abbrvName)

<<<<<<< HEAD
        if not pyM.hasSegmentation:
            def pointCapacityConstraint(pyM, loc, compName, p, t):
                nPoints = compDict[compName].nSegments+1
                return sum(discretizationPointConVar[loc, compName, discretStep, p, t] for discretStep in range(nPoints)) == esM.hoursPerTimeStep * capVar[loc, compName]
            setattr(pyM, 'ConstrPointCapacity_' + abbrvName,  pyomo.Constraint(opVarSet, pyM.timeSet, rule=pointCapacityConstraint))
        else:
            def pointCapacityConstraint(pyM, loc, compName, p, t):
                nPoints = compDict[compName].nSegments + 1
                return sum(discretizationPointConVar[loc, compName, discretStep, p, t] for discretStep in range(nPoints)) == esM.hoursPerSegment.to_dict()[p, t] * capVar[loc, compName]
            setattr(pyM, 'ConstrPointCapacity_' + abbrvName,
                    pyomo.Constraint(opVarSet, pyM.timeSet, rule=pointCapacityConstraint))
=======
        def pointCapacityConstraint(pyM, loc, compName, p, t):
            nPoints = compDict[compName].nSegments+1
            return sum(discretizationPointConVar[loc, compName, discretStep, p, t] for discretStep in range(nPoints)) == esM.hoursPerTimeStep * capVar[loc, compName]
        setattr(pyM, 'ConstrPointCapacity_' + abbrvName,  pyomo.Constraint(opVarSet, pyM.timeSet, rule=pointCapacityConstraint))

    def declareOpConstrSetMinPartLoad(self, pyM, constrSetName):
        """
        Declare set of locations and components for which partLoadMin is not None.
        """
        compDict, abbrvName = self.componentsDict, self.abbrvName
        varSet = getattr(pyM, 'operationVarSetBin_' + abbrvName)

        def declareOpConstrSetMinPartLoad(pyM):
            return ((loc, compName) for loc, compName in varSet if getattr(compDict[compName], 'partLoadMin') is not None)

        setattr(pyM, constrSetName + 'partLoadMin_' + abbrvName, pyomo.Set(dimen=2, initialize=declareOpConstrSetMinPartLoad))
>>>>>>> b56e1b92

    def pointSOS2(self, pyM):
        """
        Ensure that only two consecutive point variables are non-zero while all other point variables are fixed to zero.

        :param pyM: pyomo ConcreteModel which stores the mathematical formulation of the model.
        :type pyM: pyomo Concrete Model
        """

        compDict, abbrvName = self.componentsDict, self.abbrvName
        discretizationPointConVar = getattr(pyM, 'discretizationPoint_' + self.abbrvName)
        discretizationSegmentConVar = getattr(pyM, 'discretizationSegmentCon_' + self.abbrvName)
        discretizationPointVarSet = getattr(pyM, 'discretizationPointVarSet_' + self.abbrvName)

        def pointSOS2(pyM, loc, compName, discretStep, p, t):
            points = list(range(compDict[compName].nSegments+1))
            segments = list(range(compDict[compName].nSegments))

            if discretStep == points[0]:
                return discretizationPointConVar[loc, compName, points[0], p, t] <= discretizationSegmentConVar[loc, compName, segments[0], p, t]
            elif discretStep == points[-1]:
                return discretizationPointConVar[loc, compName, points[-1], p, t] <= discretizationSegmentConVar[loc, compName, segments[-1], p, t]
            else:
                return discretizationPointConVar[loc, compName, discretStep, p, t] <= discretizationSegmentConVar[loc, compName, discretStep-1, p, t] + discretizationSegmentConVar[loc, compName, discretStep, p, t]

        setattr(pyM, 'ConstrPointSOS2_' + abbrvName,  pyomo.Constraint(discretizationPointVarSet, pyM.timeSet, rule=pointSOS2))


    def partLoadOperationOutput(self, pyM):
        """
        Set the required input of a conversion process dependent on the part load efficency.

        :param pyM: pyomo ConcreteModel which stores the mathematical formulation of the model.
        :type pyM: pyomo Concrete Model
        """

        compDict, abbrvName = self.componentsDict, self.abbrvName
        discretizationPointConVar = getattr(pyM, 'discretizationPoint_' + self.abbrvName)
        opVar, opVarSet = getattr(pyM, 'op_' + abbrvName), getattr(pyM, 'operationVarSet_' + abbrvName)

        def partLoadOperationOutput(pyM, loc, compName, p, t):        
            nPoints = compDict[compName].nSegments+1
            ### TODO Store the part load levels seperately and do not use 
            # print(list(compDict[compName].discretizedPartLoad.keys()))
            return opVar[loc, compName, p, t] == sum(discretizationPointConVar[loc, compName, discretStep, p, t] * \
                                                 compDict[compName].discretizedPartLoad[list(compDict[compName].discretizedPartLoad.keys())[0]]['xSegments'][discretStep] \
                                                 for discretStep in range(nPoints))
        setattr(pyM, 'ConstrpartLoadOperationOutput_' + abbrvName,  pyomo.Constraint(opVarSet, pyM.timeSet, rule=partLoadOperationOutput))


    def declareComponentConstraints(self, esM, pyM):
        """
        Declare time independent and dependent constraints.

        :param esM: EnergySystemModel instance representing the energy system in which the component should be modeled.
        :type esM: EnergySystemModel class instance

        :param pyM: pyomo ConcreteModel which stores the mathematical formulation of the model.
        :type pyM: pyomo Concrete Model
        """
        super().declareComponentConstraints(esM, pyM)

        ################################################################################################################
        #                                         Add piecewise linear part load efficiency constraints                                        #
        ################################################################################################################

        self.segmentSOS1(pyM)
        self.segmentBigM(pyM)
        self.segmentCapacityConstraint(pyM, esM)
        self.pointCapacityConstraint(pyM, esM)
        self.pointSOS2(pyM)
        self.partLoadOperationOutput(pyM)

    ####################################################################################################################
    #        Declare component contributions to basic EnergySystemModel constraints and its objective function         #
    ####################################################################################################################

    def getSharedPotentialContribution(self, pyM, key, loc):
        """ Get contributions to shared location potential. """
        return super().getSharedPotentialContribution(pyM, key, loc)

    def hasOpVariablesForLocationCommodity(self, esM, loc, commod):
        """
        Check if the commodity´s transfer between a given location and the other locations of the energy system model
        is eligible.

        :param esM: EnergySystemModel in which the LinearOptimalPowerFlow components have been added to.
        :type esM: esM - EnergySystemModel class instance

        :param loc: Name of the regarded location (locations are defined in the EnergySystemModel instance)
        :type loc: string

        :param commod: Name of the regarded commodity (commodities are defined in the EnergySystemModel instance)
        :param commod: string
        """
        return super().hasOpVariablesForLocationCommodity(esM, loc, commod)

    def getCommodityBalanceContribution(self, pyM, commod, loc, p, t):
        """ Get contribution to a commodity balance. """
        compDict, abbrvName = self.componentsDict, self.abbrvName
        opVarDict = getattr(pyM, 'operationVarDict_' + abbrvName)
        discretizationPointConVar = getattr(pyM, 'discretizationPoint_' + self.abbrvName)
        
        return sum(sum(discretizationPointConVar[loc, compName, discretStep, p, t] * \
                       compDict[compName].discretizedPartLoad[commod]['xSegments'][discretStep] * \
                       compDict[compName].discretizedPartLoad[commod]['ySegments'][discretStep] for discretStep in range(compDict[compName].nSegments+1)) \
                   for compName in opVarDict[loc] if commod in compDict[compName].discretizedPartLoad)

    def getObjectiveFunctionContribution(self, esM, pyM):
        """
        Get contribution to the objective function.

        :param esM: EnergySystemModel instance representing the energy system in which the component should be modeled.
        :type esM: EnergySystemModel class instance

        :param pyM: pyomo ConcreteModel which stores the mathematical formulation of the model.
        :type pyM: pyomo Concrete Model
        """
        return super().getObjectiveFunctionContribution(esM, pyM)

    def setOptimalValues(self, esM, pyM):
        """
        Set the optimal values of the components.

        :param esM: EnergySystemModel instance representing the energy system in which the component should be modeled.
        :type esM: EnergySystemModel class instance

        :param pyM: pyomo ConcreteModel which stores the mathematical formulation of the model.
        :type pyM: pyomo Concrete Model
        """

        super().setOptimalValues(esM, pyM)

        abbrvName = self.abbrvName
        discretizationPointVariables = getattr(pyM, 'discretizationPoint_' + abbrvName)
        discretizationSegmentConVariables = getattr(pyM, 'discretizationSegmentCon_' + abbrvName)
        discretizationSegmentBinVariables = getattr(pyM, 'discretizationSegmentBin_' + abbrvName)

        discretizationPointVariablesOptVal_ = utils.formatOptimizationOutput(discretizationPointVariables.get_values(), 'operationVariables', '1dim',
                                                 esM.periodsOrder, esM=esM)
        discretizationSegmentConVariablesOptVal_ = utils.formatOptimizationOutput(discretizationSegmentConVariables.get_values(), 'operationVariables', '1dim',
                                                 esM.periodsOrder, esM=esM)
        discretizationSegmentBinVariablesOptVal_ = utils.formatOptimizationOutput(discretizationSegmentBinVariables.get_values(), 'operationVariables', '1dim',
                                                 esM.periodsOrder, esM=esM)

        self.discretizationPointVariablesOptimun = discretizationPointVariablesOptVal_
        self.discretizationSegmentConVariablesOptimun = discretizationSegmentConVariablesOptVal_
        self.discretizationSegmentBinVariablesOptimun = discretizationSegmentBinVariablesOptVal_

    def getOptimalValues(self, name='all'):
        """
        Return optimal values of the components.

        :param name: name of the variables of which the optimal values should be returned:\n
        * 'capacityVariables',
        * 'isBuiltVariables',
        * 'operationVariablesOptimum',
        * 'all' or another input: all variables are returned.\n
        |br| * the default value is 'all'
        :type name: string

        :returns: a dictionary with the optimal values of the components
        :rtype: dict
        """
        # return super().getOptimalValues(name)
        if name == 'capacityVariablesOptimum':
            return {'values': self.capacityVariablesOptimum, 'timeDependent': False, 'dimension': self.dimension}
        elif name == 'isBuiltVariablesOptimum':
            return {'values': self.isBuiltVariablesOptimum, 'timeDependent': False, 'dimension': self.dimension}
        elif name == 'operationVariablesOptimum':
            return {'values': self.operationVariablesOptimum, 'timeDependent': True, 'dimension': self.dimension}
        elif name == 'discretizationPointVariablesOptimun':
            return {'values': self.discretizationPointVariablesOptimun, 'timeDependent': True, 'dimension': self.dimension}
        elif name == 'discretizationSegmentConVariablesOptimun':
            return {'values': self.discretizationSegmentConVariablesOptimun, 'timeDependent': True, 'dimension': self.dimension}
        elif name == 'discretizationSegmentBinVariablesOptimun':
            return {'values': self.discretizationSegmentBinVariablesOptimun, 'timeDependent': True, 'dimension': self.dimension}
        else:
            return {'capacityVariablesOptimum': {'values': self.capacityVariablesOptimum, 'timeDependent': False,
                                                 'dimension': self.dimension},
                    'isBuiltVariablesOptimum': {'values': self.isBuiltVariablesOptimum, 'timeDependent': False,
                                                'dimension': self.dimension},
                    'operationVariablesOptimum': {'values': self.operationVariablesOptimum, 'timeDependent': True,
                                                  'dimension': self.dimension},
                    'discretizationPointVariablesOptimun': {'values': self.discretizationPointVariablesOptimun, 'timeDependent': True,
                                                  'dimension': self.dimension},
                    'discretizationSegmentConVariablesOptimun': {'values': self.discretizationSegmentConVariablesOptimun, 'timeDependent': True,
                                                  'dimension': self.dimension},
                    'discretizationSegmentBinVariablesOptimun': {'values': self.discretizationSegmentBinVariablesOptimun, 'timeDependent': True,
                                                  'dimension': self.dimension}}<|MERGE_RESOLUTION|>--- conflicted
+++ resolved
@@ -281,19 +281,6 @@
         capVar = getattr(pyM, 'cap_' + abbrvName)
         opVarSet = getattr(pyM, 'operationVarSet_' + abbrvName)
 
-<<<<<<< HEAD
-        if not pyM.hasSegmentation:
-            def pointCapacityConstraint(pyM, loc, compName, p, t):
-                nPoints = compDict[compName].nSegments+1
-                return sum(discretizationPointConVar[loc, compName, discretStep, p, t] for discretStep in range(nPoints)) == esM.hoursPerTimeStep * capVar[loc, compName]
-            setattr(pyM, 'ConstrPointCapacity_' + abbrvName,  pyomo.Constraint(opVarSet, pyM.timeSet, rule=pointCapacityConstraint))
-        else:
-            def pointCapacityConstraint(pyM, loc, compName, p, t):
-                nPoints = compDict[compName].nSegments + 1
-                return sum(discretizationPointConVar[loc, compName, discretStep, p, t] for discretStep in range(nPoints)) == esM.hoursPerSegment.to_dict()[p, t] * capVar[loc, compName]
-            setattr(pyM, 'ConstrPointCapacity_' + abbrvName,
-                    pyomo.Constraint(opVarSet, pyM.timeSet, rule=pointCapacityConstraint))
-=======
         def pointCapacityConstraint(pyM, loc, compName, p, t):
             nPoints = compDict[compName].nSegments+1
             return sum(discretizationPointConVar[loc, compName, discretStep, p, t] for discretStep in range(nPoints)) == esM.hoursPerTimeStep * capVar[loc, compName]
@@ -310,7 +297,6 @@
             return ((loc, compName) for loc, compName in varSet if getattr(compDict[compName], 'partLoadMin') is not None)
 
         setattr(pyM, constrSetName + 'partLoadMin_' + abbrvName, pyomo.Set(dimen=2, initialize=declareOpConstrSetMinPartLoad))
->>>>>>> b56e1b92
 
     def pointSOS2(self, pyM):
         """
