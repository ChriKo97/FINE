from FINE.component import Component, ComponentModel
from FINE import utils
import pandas as pd
import pyomo.environ as pyomo
import warnings


class Source(Component):
    """
    A Source component can transfer a commodity over the energy system boundary into the system.
    """

<<<<<<< HEAD
    def __init__(self,
                 esM,
                 name,
                 commodity,
                 hasCapacityVariable,
                 capacityVariableDomain='continuous',
                 capacityPerPlantUnit=1,
                 hasIsBuiltBinaryVariable=False,
                 bigM=None,
                 operationRateMax=None,
                 operationRateFix=None,
                 tsaWeight=1,
                 commodityLimitID=None,
                 yearlyLimit=None,
                 locationalEligibility=None,
                 capacityMin=None,
                 capacityMax=None,
                 partLoadMin=None,
                 sharedPotentialID=None,
                 linkedQuantityID=None,
                 capacityFix=None,
                 isBuiltFix=None,
                 investPerCapacity=0,
                 investIfBuilt=0,
                 opexPerOperation=0,
                 commodityCost=0,
                 commodityRevenue=0,
                 commodityCostTimeSeries=None,
                 commodityRevenueTimeSeries=None,
                 opexPerCapacity=0,
                 opexIfBuilt=0,
                 QPcostScale=0,
                 interestRate=0.08,
                 economicLifetime=10,
                 technicalLifetime=None,
                 yearlyFullLoadHoursMin=None,
=======
    def __init__(self, esM, name, commodity, hasCapacityVariable,
                 capacityVariableDomain='continuous', capacityPerPlantUnit=1,
                 hasIsBuiltBinaryVariable=False, bigM=None,
                 operationRateMax=None, operationRateFix=None, tsaWeight=1, commodityLimitID=None,
                 yearlyLimit=None, locationalEligibility=None, capacityMin=None, capacityMax=None,
                 sharedPotentialID=None, linkedQuantityID=None, capacityFix=None, isBuiltFix=None,
                 investPerCapacity=0, investIfBuilt=0, opexPerOperation=0, commodityCost=0,
                 commodityRevenue=0, commodityCostTimeSeries=None, commodityRevenueTimeSeries=None, 
                 opexPerCapacity=0, opexIfBuilt=0, interestRate=0.08, economicLifetime=10, yearlyFullLoadHoursMin=None,
>>>>>>> 599d198e
                 yearlyFullLoadHoursMax=None):
        """
        Constructor for creating an Source class instance.
        The Source component specific input arguments are described below. The general component
        input arguments are described in the Component class.
        Note: the Sink class inherits from the Source class and is initialized with the same parameter set.

        **Required arguments:**

        :param commodity: to the component related commodity.
        :type commodity: string

        :param hasCapacityVariable: specifies if the component should be modeled with a capacity or not.
            Examples:\n
            * A wind turbine has a capacity given in GW_electric -> hasCapacityVariable is True.
            * Emitting CO2 into the environment is not per se limited by a capacity ->
              hasCapaityVariable is False.\n
        :type hasCapacityVariable: boolean

        **Default arguments:**

        :param operationRateMax: if specified, indicates a maximum operation rate for each location and each time
            step by a positive float. If hasCapacityVariable is set to True, the values are given relative
            to the installed capacities (i.e. a value of 1 indicates a utilization of 100% of the
            capacity). If hasCapacityVariable is set to False, the values are given as absolute values in form
            of the commodityUnit for each time step.
            |br| * the default value is None
        :type operationRateMax: None or Pandas DataFrame with positive (>= 0) entries. The row indices have
            to match the in the energy system model specified time steps. The column indices have to equal the
            in the energy system model specified locations. The data in ineligible locations are set to zero.

        :param operationRateFix: if specified, indicates a fixed operation rate for each location and each time
            step by a positive float. If hasCapacityVariable is set to True, the values are given relative
            to the installed capacities (i.e. a value of 1 indicates a utilization of 100% of the
            capacity). If hasCapacityVariable is set to False, the values are given as absolute values in form
            of the commodityUnit for each time step.
            |br| * the default value is None
        :type operationRateFix: None or Pandas DataFrame with positive (>= 0) entries. The row indices have
            to match the in the energy system model specified time steps. The column indices have to equal the
            in the energy system model specified locations. The data in ineligible locations are set to zero.

        :param commodityCostTimeSeries: if specified, indicates commodity cost rates for each location and each
            time step by a positive float. The values are given as specific values relative to the commodityUnit 
            for each time step.
            |br| * the default value is None
        :type commodityCostTimeSeries: None or Pandas DataFrame with positive (>= 0) entries. The row indices have
            to match the in the energy system model specified time steps. The column indices have to equal the
            in the energy system model specified locations. The data in ineligible locations are set to zero.

        :param commodityRevenueTimeSeries:  if specified, indicates commodity revenue rate for each location and
            each time step by a positive float. The values are given as specific values relative to the
            commodityUnit for each time step.
            |br| * the default value is None
        :type commodityRevenueTimeSeries: None or Pandas DataFrame with positive (>= 0) entries. The row indices
            have to match the in the energy system model specified time steps. The column indices have to equal
            the in the energy system model specified locations. The data in ineligible locations are set to zero.

        :param tsaWeight: weight with which the time series of the component should be considered when applying
            time series aggregation.
            |br| * the default value is 1
        :type tsaWeight: positive (>= 0) float

        :param commodityLimitID: can be specified to limit an annual commodity import/export over the
            energySystemModel's boundaries for one or multiple Source/Sink components. If the same ID
            is used in multiple components, the sum of all imports and exports is considered. If a
            commoditiyLimitID is specified, the yearlyLimit parameters has to be set as well.
            |br| * the default value is None
        :type commodityLimitID: string

        :param yearlyLimit: if specified, indicates a yearly import/export commodity limit for all components with
            the same commodityLimitID. If positive, the commodity flow leaving the energySystemModel is
            limited. If negative, the commodity flow entering the energySystemModel is limited. If a
            yearlyLimit is specified, the commoditiyLimitID parameters has to be set as well.
            Examples:\n
            * CO2 can be emitted in power plants by burning natural gas or coal. The CO2 which goes into
              the atmosphere over the energy system's boundaries is modelled as a Sink. CO2 can also be a
              Source taken directly from the atmosphere (over the energy system's boundaries) for a
              methanation process. The commodityUnit for CO2 is tonnes_CO2. Overall, +XY tonnes_CO2 are
              allowed to be emitted during the year. All Sources/Sinks producing or consuming CO2 over the
              energy system's boundaries have the same commodityLimitID and the same yearlyLimit of +XY.
            * The maximum annual import of a certain chemical (commodityUnit tonnes_chem) is limited to
              XY tonnes_chem. The Source component modeling this import has a commodityLimitID
              "chemicalComponentLimitID" and a yearlyLimit of -XY.\n
            |br| * the default value is None
        :type yearlyLimit: float

        :param opexPerOperation: describes the cost for one unit of the operation. The cost which is directly
            proportional to the operation of the component is obtained by multiplying the opexPerOperation parameter
            with the annual sum of the operational time series of the components.
            The opexPerOperation can either be given as a float or a Pandas Series with location specific values.
            The cost unit in which the parameter is given has to match the one specified in the energy
            system model (e.g. Euro, Dollar, 1e6 Euro).
            |br| * the default value is 0
        :type opexPerOperation: positive (>=0) float or Pandas Series with positive (>=0) values.
            The indices of the series have to equal the in the energy system model specified locations.

        :param commodityCost: describes the cost value of one operation´s unit of the component.
            The cost which is directly proportional to the operation of the component
            is obtained by multiplying the commodityCost parameter with the annual sum of the
            time series of the components. The commodityCost can either be given as a
            float or a Pandas Series with location specific values.
            The cost unit in which the parameter is given has to match the one specified in the energy
            system model (e.g. Euro, Dollar, 1e6 Euro).
            Example:\n
            * In a national energy system, natural gas could be purchased from another country with a
              certain cost.\n
            |br| * the default value is 0
        :type commodityCost: positive (>=0) float or Pandas Series with positive (>=0) values.
            The indices of the series have to equal the in the energy system model specified locations.

        :param commodityRevenue: describes the revenue of one operation´s unit of the component.
            The revenue which is directly proportional to the operation of the component
            is obtained by multiplying the commodityRevenue parameter with the annual sum of the
            time series of the components. The commodityRevenue can either be given as a
            float or a Pandas Series with location specific values.
            The cost unit in which the parameter is given has to match the one specified in the energy
            system model (e.g. Euro, Dollar, 1e6 Euro).
            Example:\n
            * Modeling a PV electricity feed-in tariff for a household\n
            |br| * the default value is 0
        :type commodityRevenue: positive (>=0) float or Pandas Series with positive (>=0) values.
            The indices of the series have to equal the in the energy system model specified locations.
        """

<<<<<<< HEAD
        Component. __init__(self,
                            esM,
                            name,
                            dimension='1dim',
                            hasCapacityVariable=hasCapacityVariable,
                            capacityVariableDomain=capacityVariableDomain,
                            capacityPerPlantUnit=capacityPerPlantUnit,
                            hasIsBuiltBinaryVariable=hasIsBuiltBinaryVariable,
                            bigM=bigM,
                            locationalEligibility=locationalEligibility,
                            capacityMin=capacityMin,
                            capacityMax=capacityMax,
                            partLoadMin=partLoadMin,
                            sharedPotentialID=sharedPotentialID,
                            linkedQuantityID=linkedQuantityID,
                            capacityFix=capacityFix,
                            isBuiltFix=isBuiltFix,
                            investPerCapacity=investPerCapacity,
                            investIfBuilt=investIfBuilt,
                            opexPerCapacity=opexPerCapacity,
                            opexIfBuilt=opexIfBuilt,
                            QPcostScale=QPcostScale,
                            interestRate=interestRate,
                            economicLifetime=economicLifetime,
                            technicalLifetime=None,
                            yearlyFullLoadHoursMin=yearlyFullLoadHoursMin,
=======
        Component. __init__(self, esM, name, dimension='1dim', hasCapacityVariable=hasCapacityVariable,
                            capacityVariableDomain=capacityVariableDomain, capacityPerPlantUnit=capacityPerPlantUnit,
                            hasIsBuiltBinaryVariable=hasIsBuiltBinaryVariable, bigM=bigM,
                            locationalEligibility=locationalEligibility, capacityMin=capacityMin,
                            capacityMax=capacityMax, sharedPotentialID=sharedPotentialID, linkedQuantityID=linkedQuantityID, capacityFix=capacityFix,
                            isBuiltFix=isBuiltFix, investPerCapacity=investPerCapacity, investIfBuilt=investIfBuilt,
                            opexPerCapacity=opexPerCapacity, opexIfBuilt=opexIfBuilt, interestRate=interestRate,
                            economicLifetime=economicLifetime, yearlyFullLoadHoursMin=yearlyFullLoadHoursMin,
>>>>>>> 599d198e
                            yearlyFullLoadHoursMax=yearlyFullLoadHoursMax)

        # Set general source/sink data: ID and yearly limit
        utils.isEnergySystemModelInstance(esM), utils.checkCommodities(esM, {commodity})
        self.commodity, self.commodityUnit = commodity, esM.commodityUnitsDict[commodity]
        # TODO check value and type correctness
        self.commodityLimitID, self.yearlyLimit = commodityLimitID, yearlyLimit
        self.sign = 1
        self.modelingClass = SourceSinkModel

        # Set additional economic data: opexPerOperation, commodityCost, commodityRevenue
        self.opexPerOperation = utils.checkAndSetCostParameter(esM, name, opexPerOperation, '1dim',
                                                               locationalEligibility)
        self.commodityCost = utils.checkAndSetCostParameter(esM, name, commodityCost, '1dim',
                                                            locationalEligibility)

        self.commodityRevenue = utils.checkAndSetCostParameter(esM, name, commodityRevenue, '1dim',
                                                               locationalEligibility)

        self.fullCommodityCostTimeSeries = \
            utils.checkAndSetTimeSeriesCostParameter(esM, name, commodityCostTimeSeries, locationalEligibility)
        self.aggregatedCommodityCostTimeSeries, self.commodityCostTimeSeries = None, None

        self.fullCommodityRevenueTimeSeries = \
            utils.checkAndSetTimeSeriesCostParameter(esM, name, commodityRevenueTimeSeries, locationalEligibility)
        self.aggregatedCommodityRevenueTimeSeries, self.commodityRevenueTimeSeries = None, None

        # Set location-specific operation parameters: operationRateMax or operationRateFix, tsaweight
        if operationRateMax is not None and operationRateFix is not None:
            operationRateMax = None
            if esM.verbose < 2:
                warnings.warn('If operationRateFix is specified, the operationRateMax parameter is not required.\n' +
                              'The operationRateMax time series was set to None.')

        self.fullOperationRateMax = utils.checkAndSetTimeSeries(esM, operationRateMax, locationalEligibility)
        self.aggregatedOperationRateMax, self.operationRateMax = None, None

        self.fullOperationRateFix = utils.checkAndSetTimeSeries(esM, operationRateFix, locationalEligibility)
        self.aggregatedOperationRateFix, self.operationRateFix = None, None

        if self.partLoadMin is not None:
            if self.fullOperationRateMax is not None:
                if ((self.fullOperationRateMax > 0) & (self.fullOperationRateMax < self.partLoadMin)).any().any():
                    raise ValueError('"fullOperationRateMax" needs to be higher than "partLoadMin" or 0 for component ' + name )
            if self.fullOperationRateFix is not None:
                if ((self.fullOperationRateFix > 0) & (self.fullOperationRateFix < self.partLoadMin)).any().any():
                    raise ValueError('"fullOperationRateFix" needs to be higher than "partLoadMin" or 0 for component ' + name )

        utils.isPositiveNumber(tsaWeight)
        self.tsaWeight = tsaWeight

        # Set locational eligibility
        operationTimeSeries = self.fullOperationRateFix if self.fullOperationRateFix is not None \
            else self.fullOperationRateMax
        self.locationalEligibility = \
            utils.setLocationalEligibility(esM, self.locationalEligibility, self.capacityMax, self.capacityFix,
                                           self.isBuiltFix, self.hasCapacityVariable, operationTimeSeries)

    def addToEnergySystemModel(self, esM):
        """
        Function for adding a source component to the given energy system model.

        :param esM: EnergySystemModel instance representing the energy system in which the component should be modeled.
        :type esM: EnergySystemModel class instance
        """
        super().addToEnergySystemModel(esM)

    def setTimeSeriesData(self, hasTSA):
        """
        Function for setting the maximum operation rate, fixed operation rate and cost or revenue time series depending
        on whether a time series analysis is requested or not.

        :param hasTSA: states whether a time series aggregation is requested (True) or not (False).
        :type hasTSA: boolean
        """
        self.operationRateMax = self.aggregatedOperationRateMax if hasTSA else self.fullOperationRateMax
        self.operationRateFix = self.aggregatedOperationRateFix if hasTSA else self.fullOperationRateFix
        self.commodityCostTimeSeries = \
            self.aggregatedCommodityCostTimeSeries if hasTSA else self.fullCommodityCostTimeSeries
        self.commodityRevenueTimeSeries = \
            self.aggregatedCommodityRevenueTimeSeries if hasTSA else self.fullCommodityRevenueTimeSeries

    def getDataForTimeSeriesAggregation(self):
        """ Function for getting the required data if a time series aggregation is requested. """
        weightDict, data = {}, []
        weightDict, data = self.prepareTSAInput(self.fullOperationRateFix, self.fullOperationRateMax,
                                                '_operationRate_', self.tsaWeight, weightDict, data)
        weightDict, data = self.prepareTSAInput(self.fullCommodityCostTimeSeries, None,
                                                '_commodityCostTimeSeries_', self.tsaWeight, weightDict, data)
        weightDict, data = self.prepareTSAInput(self.fullCommodityRevenueTimeSeries, None,
                                                '_commodityRevenueTimeSeries_', self.tsaWeight, weightDict, data)
        return (pd.concat(data, axis=1), weightDict) if data else (None, {})

    def setAggregatedTimeSeriesData(self, data):
        """
        Function for determining the aggregated maximum rate and the aggregated fixed operation rate.

        :param data: Pandas DataFrame with the clustered time series data of the source component
        :type data: Pandas DataFrame
        """
        self.aggregatedOperationRateFix = self.getTSAOutput(self.fullOperationRateFix, '_operationRate_', data)
        self.aggregatedOperationRateMax = self.getTSAOutput(self.fullOperationRateMax, '_operationRate_', data)
        self.aggregatedCommodityCostTimeSeries = \
            self.getTSAOutput(self.fullCommodityCostTimeSeries, '_commodityCostTimeSeries_', data)
        self.aggregatedCommodityRevenueTimeSeries = \
            self.getTSAOutput(self.fullCommodityRevenueTimeSeries, '_commodityRevenueTimeSeries_', data)


class Sink(Source):
    """
    A Sink component can transfer a commodity over the energy system boundary out of the system.
    """

<<<<<<< HEAD
    def __init__(self,
                 esM,
                 name,
                 commodity,
                 hasCapacityVariable,
                 capacityVariableDomain='continuous',
                 capacityPerPlantUnit=1,
                 hasIsBuiltBinaryVariable=False,
                 bigM=None,
                 operationRateMax=None,
                 operationRateFix=None,
                 tsaWeight=1,
                 commodityLimitID=None,
                 yearlyLimit=None,
                 locationalEligibility=None,
                 capacityMin=None,
                 capacityMax=None,
                 partLoadMin=None,
                 sharedPotentialID=None,
                 linkedQuantityID=None,
                 capacityFix=None,
                 isBuiltFix=None,
                 investPerCapacity=0,
                 investIfBuilt=0,
                 opexPerOperation=0,
                 commodityCost=0,
                 commodityRevenue=0,
                 commodityCostTimeSeries=None,
                 commodityRevenueTimeSeries=None,
                 opexPerCapacity=0,
                 opexIfBuilt=0,
                 QPcostScale=0,
                 interestRate=0.08,
                 economicLifetime=10,
                 technicalLifetime=None):
=======
    def __init__(self, esM, name, commodity, hasCapacityVariable,
                 capacityVariableDomain='continuous', capacityPerPlantUnit=1,
                 hasIsBuiltBinaryVariable=False, bigM=None,
                 operationRateMax=None, operationRateFix=None, tsamWeight=1, commodityLimitID=None,
                 yearlyLimit=None, locationalEligibility=None, capacityMin=None, capacityMax=None,
                 sharedPotentialID=None, linkedQuantityID=None, capacityFix=None, isBuiltFix=None,
                 investPerCapacity=0, investIfBuilt=0, opexPerOperation=0, commodityCost=0,
                 commodityRevenue=0, commodityCostTimeSeries=None, commodityRevenueTimeSeries=None, 
                 opexPerCapacity=0, opexIfBuilt=0, interestRate=0.08, economicLifetime=10):
>>>>>>> 599d198e
        """
        Constructor for creating an Sink class instance.

        The Sink class inherits from the Source class. They coincide with the input parameters
        (see Source class for the parameter description) and differ in the sign
        parameter, which is equal to -1 for Sink objects and +1 for Source objects.
        """
<<<<<<< HEAD
        Source.__init__(self,
                        esM,
                        name,
                        commodity=commodity,
                        hasCapacityVariable=hasCapacityVariable,
                        capacityVariableDomain=capacityVariableDomain,
                        capacityPerPlantUnit=capacityPerPlantUnit,
                        hasIsBuiltBinaryVariable=hasIsBuiltBinaryVariable,
                        bigM=bigM,
                        operationRateMax=operationRateMax,
                        operationRateFix=operationRateFix,
                        tsaWeight=tsaWeight,
                        commodityLimitID=commodityLimitID,
                        yearlyLimit=yearlyLimit,
                        locationalEligibility=locationalEligibility,
                        capacityMin=capacityMin,
                        capacityMax=capacityMax,
                        partLoadMin=partLoadMin,
                        sharedPotentialID=sharedPotentialID,
                        linkedQuantityID=linkedQuantityID,
                        capacityFix=capacityFix,
                        isBuiltFix=isBuiltFix,
                        investPerCapacity=investPerCapacity,
                        investIfBuilt=investIfBuilt,
                        opexPerOperation=opexPerOperation,
                        commodityCost=commodityCost,
                        commodityRevenue=commodityRevenue,
                        commodityCostTimeSeries=commodityCostTimeSeries,
                        commodityRevenueTimeSeries=commodityRevenueTimeSeries,
                        opexPerCapacity=opexPerCapacity,
                        opexIfBuilt=opexIfBuilt,
                        QPcostScale=QPcostScale,
                        interestRate=interestRate,
                        economicLifetime=economicLifetime,
                        technicalLifetime=technicalLifetime)
=======
        Source.__init__(self, esM, name, commodity, hasCapacityVariable, capacityVariableDomain,
                        capacityPerPlantUnit, hasIsBuiltBinaryVariable, bigM, operationRateMax, operationRateFix,
                        tsamWeight, commodityLimitID, yearlyLimit, locationalEligibility, capacityMin,
                        capacityMax, sharedPotentialID, linkedQuantityID, capacityFix, isBuiltFix, investPerCapacity,
                        investIfBuilt, opexPerOperation, commodityCost, commodityRevenue, commodityCostTimeSeries, 
                        commodityRevenueTimeSeries, opexPerCapacity, opexIfBuilt, interestRate, economicLifetime)
>>>>>>> 599d198e

        self.sign = -1


class SourceSinkModel(ComponentModel):
    """
    A SourceSinkModel class instance will be instantly created if a Source class instance or a Sink class instance is
    initialized. It is used for the declaration of the sets, variables and constraints which are valid for the
    Source/Sink class instance. These declarations are necessary for the modeling and optimization of the
    energy system model. The SourceSinkModel class inherits from the ComponentModel class.
    """

    def __init__(self):
        """ Constructor for creating a SourceSinkModel class instance. """
        self.abbrvName = 'srcSnk'
        self.dimension = '1dim'
        self.componentsDict = {}
        self.capacityVariablesOptimum, self.isBuiltVariablesOptimum = None, None
        self.operationVariablesOptimum = None
        self.optSummary = None

    ####################################################################################################################
    #                                            Declare sparse index sets                                             #
    ####################################################################################################################

    def declareYearlyCommodityLimitationDict(self, pyM):
        """
        Declare source/sink components with linked commodity limits and check if the linked components have the same
        yearly upper limit.

        :param pyM: pyomo ConcreteModel which stores the mathematical formulation of the model.
        :type pyM: pyomo ConcreteModel
        """

        yearlyCommodityLimitationDict = {}
        for compName, comp in self.componentsDict.items():
            if comp.commodityLimitID is not None:
                ID, limit = comp.commodityLimitID, comp.yearlyLimit
                if ID in yearlyCommodityLimitationDict and limit != yearlyCommodityLimitationDict[ID][0]:
                    raise ValueError('yearlyLimitationIDs with different upper limits detected.')
                yearlyCommodityLimitationDict.setdefault(ID, (limit, []))[1].append(compName)
        setattr(pyM, 'yearlyCommodityLimitationDict_' + self.abbrvName, yearlyCommodityLimitationDict)

    def declareSets(self, esM, pyM):
        """
        Declare sets and dictionaries: design variable sets, operation variable set, operation mode sets and
        linked commodity limitation dictionary.

        :param esM: EnergySystemModel instance representing the energy system in which the component should be modeled.
        :type esM: esM - EnergySystemModel class instance

        :param pyM: pyomo ConcreteModel which stores the mathematical formulation of the model.
        :type pyM: pyomo ConcreteModel
        """

        # Declare design variable sets
        self.declareDesignVarSet(pyM)
        self.declareContinuousDesignVarSet(pyM)
        self.declareDiscreteDesignVarSet(pyM)
        self.declareDesignDecisionVarSet(pyM)

        # Declare operation variable set
        self.declareOpVarSet(esM, pyM)
        self.declareOperationBinarySet(pyM)

        # Declare sets for case differentiation of operating modes
        self.declareOperationModeSets(pyM, 'opConstrSet', 'operationRateMax', 'operationRateFix')

        # Declare commodity limitation dictionary
        self.declareYearlyCommodityLimitationDict(pyM)

        # Declare minimum yearly full load hour set
        self.declareYearlyFullLoadHoursMinSet(pyM)

        # Declare maximum yearly full load hour set
        self.declareYearlyFullLoadHoursMaxSet(pyM)

    ####################################################################################################################
    #                                                Declare variables                                                 #
    ####################################################################################################################

    def declareVariables(self, esM, pyM, relaxIsBuiltBinary):
        """
        Declare design and operation variables.

        :param esM: EnergySystemModel instance representing the energy system in which the component should be modeled.
        :type esM: esM - EnergySystemModel class instance

        :param pyM: pyomo ConcreteModel which stores the mathematical formulation of the model.
        :type pyM: pyomo ConcreteModel
        """

        # Capacity variables [commodityUnit]
        self.declareCapacityVars(pyM)
        # (Continuous) numbers of installed components [-]
        self.declareRealNumbersVars(pyM)
        # (Discrete/integer) numbers of installed components [-]
        self.declareIntNumbersVars(pyM)
        # Binary variables [-] indicating if a component is considered at a location or not
        self.declareBinaryDesignDecisionVars(pyM, relaxIsBuiltBinary)
        # Operation of component [commodityUnit*hour]
        self.declareOperationVars(pyM, 'op')
        # Operation of component as binary [1/0]
        self.declareOperationBinaryVars(pyM, 'op_bin')

    ####################################################################################################################
    #                                          Declare component constraints                                           #
    ####################################################################################################################

    def yearlyLimitationConstraint(self, pyM, esM):
        """
        Limit annual commodity imports/exports over the energySystemModel's boundaries for one or multiple
        Source/Sink components.

        :param esM: EnergySystemModel instance representing the energy system in which the component should be modeled.
        :type esM: esM - EnergySystemModel class instance

        :param pyM: pyomo ConcreteModel which stores the mathematical formulation of the model.
        :type pyM: pyomo ConcreteModel
        """
        compDict, abbrvName = self.componentsDict, self.abbrvName
        opVar = getattr(pyM, 'op_' + abbrvName)
        limitDict = getattr(pyM, 'yearlyCommodityLimitationDict_' + abbrvName)

        def yearlyLimitationConstraint(pyM, key):
            sumEx = -sum(opVar[loc, compName, p, t] * compDict[compName].sign *
                         esM.periodOccurrences[p]/esM.numberOfYears
                         for loc, compName, p, t in opVar if compName in limitDict[key][1])
            sign = limitDict[key][0]/abs(limitDict[key][0]) if limitDict[key][0] != 0 else 1
            return sign * sumEx <= sign * limitDict[key][0]
        setattr(pyM, 'ConstrYearlyLimitation_' + abbrvName,
                pyomo.Constraint(limitDict.keys(), rule=yearlyLimitationConstraint))

    def declareComponentConstraints(self, esM, pyM):
        """
        Declare time independent and dependent constraints.

        :param esM: EnergySystemModel instance representing the energy system in which the component should be modeled.
        :type esM: esM - EnergySystemModel class instance

        :param pyM: pyomo ConcreteModel which stores the mathematical formulation of the model.
        :type pyM: pyomo ConcreteModel
        """

        ################################################################################################################
        #                                    Declare time independent constraints                                      #
        ################################################################################################################

        # Determine the components' capacities from the number of installed units
        self.capToNbReal(pyM)
        # Determine the components' capacities from the number of installed units
        self.capToNbInt(pyM)
        # Enforce the consideration of the binary design variables of a component
        self.bigM(pyM)
        # Enforce the consideration of minimum capacities for components with design decision variables
        self.capacityMinDec(pyM)
        # Set, if applicable, the installed capacities of a component
        self.capacityFix(pyM)
        # Set, if applicable, the binary design variables of a component
        self.designBinFix(pyM)
        # Set yearly full load hours minimum limit
        self.yearlyFullLoadHoursMin(pyM, esM)
        # Set yearly full load hours maximum limit
        self.yearlyFullLoadHoursMax(pyM, esM)

        ################################################################################################################
        #                                      Declare time dependent constraints                                      #
        ################################################################################################################

        # Operation [commodityUnit*h] limited by the installed capacity [commodityUnit] multiplied by the hours per
        # time step [h]
        self.operationMode1(pyM, esM, 'ConstrOperation', 'opConstrSet', 'op')
        # Operation [commodityUnit*h] equal to the installed capacity [commodityUnit] multiplied by operation time
        # series [-] and the hours per time step [h])
        self.operationMode2(pyM, esM, 'ConstrOperation', 'opConstrSet', 'op')
        # Operation [commodityUnit*h] limited by the installed capacity [commodityUnit] multiplied by operation time
        # series [-] and the hours per time step [h])
        self.operationMode3(pyM, esM, 'ConstrOperation', 'opConstrSet', 'op')
        # Operation [commodityUnit*h] equal to the operation time series [commodityUnit*h]
        self.operationMode4(pyM, esM, 'ConstrOperation', 'opConstrSet', 'op')
        # Operation [commodityUnit*h] limited by the operation time series [commodityUnit*h]
        self.operationMode5(pyM, esM, 'ConstrOperation', 'opConstrSet', 'op')
        # Operation [physicalUnit*h] is limited by minimum part Load
        self.additionalMinPartLoad(pyM, esM, 'ConstrOperation', 'opConstrSet', 'op', 'op_bin', 'cap')

        self.yearlyLimitationConstraint(pyM, esM)

    ####################################################################################################################
    #        Declare component contributions to basic EnergySystemModel constraints and its objective function         #
    ####################################################################################################################

    def getSharedPotentialContribution(self, pyM, key, loc):
        """ Get contributions to shared location potential. """
        return super().getSharedPotentialContribution(pyM, key, loc)

    def hasOpVariablesForLocationCommodity(self, esM, loc, commod):
        """
        Check if operation variables exist in the modeling class at a location which are connected to a commodity.

        :param esM: EnergySystemModel instance representing the energy system in which the component should be modeled.
        :type esM: esM - EnergySystemModel class instance

        :param loc: Name of the regarded location (locations are defined in the EnergySystemModel instance)
        :type loc: string

        :param commod: Name of the regarded commodity (commodities are defined in the EnergySystemModel instance)
        :param commod: string
        """
        return any([comp.commodity == commod and comp.locationalEligibility[loc] == 1
                    for comp in self.componentsDict.values()])

    def getCommodityBalanceContribution(self, pyM, commod, loc, p, t):
        """ Get contribution to a commodity balance. """
        compDict, abbrvName = self.componentsDict, self.abbrvName
        opVar, opVarDict = getattr(pyM, 'op_' + abbrvName), getattr(pyM, 'operationVarDict_' + abbrvName)
        return sum(opVar[loc, compName, p, t] * compDict[compName].sign
                   for compName in opVarDict[loc] if compDict[compName].commodity == commod)

    def getObjectiveFunctionContribution(self, esM, pyM):
        """
        Get contribution to the objective function.
            :param esM: EnergySystemModel instance representing the energy system in which the component should be modeled.
            :type esM: esM - EnergySystemModel class instance

            :param pym: pyomo ConcreteModel which stores the mathematical formulation of the model.
            :type pym: pyomo ConcreteModel
        """

        opexOp = self.getEconomicsTD(pyM, esM, ['opexPerOperation'], 'op', 'operationVarDict')
        commodCost = self.getEconomicsTD(pyM, esM, ['commodityCost'], 'op', 'operationVarDict')
        commodRevenue = self.getEconomicsTD(pyM, esM, ['commodityRevenue'], 'op', 'operationVarDict')
        commodCostTimeSeries = \
            self.getEconomicsTimeSeries(pyM, esM, 'commodityCostTimeSeries', 'op', 'operationVarDict')
        commodRevenueTimeSeries = \
            self.getEconomicsTimeSeries(pyM, esM, 'commodityRevenueTimeSeries', 'op', 'operationVarDict')

        return super().getObjectiveFunctionContribution(esM, pyM) + opexOp + commodCost + commodCostTimeSeries - \
            (commodRevenue + commodRevenueTimeSeries)

    ####################################################################################################################
    #                                  Return optimal values of the component class                                    #
    ####################################################################################################################

    def setOptimalValues(self, esM, pyM):
        """
        Set the optimal values of the components.

        :param esM: EnergySystemModel instance representing the energy system in which the component should be modeled.
        :type esM: esM - EnergySystemModel class instance

        :param pym: pyomo ConcreteModel which stores the mathematical formulation of the model.
        :type pym: pyomo ConcreteModel
        """
        compDict, abbrvName = self.componentsDict, self.abbrvName
        opVar = getattr(pyM, 'op_' + abbrvName)

        # Set optimal design dimension variables and get basic optimization summary
        optSummaryBasic = super().setOptimalValues(esM, pyM, esM.locations, 'commodityUnit')

        # Set optimal operation variables and append optimization summary
        optVal = utils.formatOptimizationOutput(opVar.get_values(), 'operationVariables', '1dim', esM.periodsOrder,
                                                esM=esM)
        self.operationVariablesOptimum = optVal

        props = ['operation', 'opexOp', 'commodCosts', 'commodRevenues']
        units = ['[-]', '[' + esM.costUnit + '/a]', '[' + esM.costUnit + '/a]', '[' + esM.costUnit + '/a]']
        tuples = [(compName, prop, unit) for compName in compDict.keys() for prop, unit in zip(props, units)]
        tuples = list(map(lambda x: (x[0], x[1], '[' + compDict[x[0]].commodityUnit + '*h/a]')
                          if x[1] == 'operation' else x, tuples))
        mIndex = pd.MultiIndex.from_tuples(tuples, names=['Component', 'Property', 'Unit'])
        optSummary = pd.DataFrame(index=mIndex, columns=sorted(esM.locations)).sort_index()

        if optVal is not None:
            opSum = optVal.sum(axis=1).unstack(-1)
            ox = opSum.apply(lambda op: op * compDict[op.name].opexPerOperation[op.index], axis=1)
            cCost = opSum.apply(lambda op: op * compDict[op.name].commodityCost[op.index], axis=1)
            cRevenue = opSum.apply(lambda op: op * compDict[op.name].commodityRevenue[op.index], axis=1)
            
            optSummary.loc[[(ix, 'operation', '[' + compDict[ix].commodityUnit + '*h/a]') for ix in opSum.index],
                            opSum.columns] = opSum.values/esM.numberOfYears
            optSummary.loc[[(ix, 'opexOp', '[' + esM.costUnit + '/a]') for ix in ox.index], ox.columns] = \
                ox.values/esM.numberOfYears
            
            # get empty datframe for resulting time dependent (TD) cost sum
            cRevenueTD = pd.DataFrame(0., index = list(compDict.keys()), columns = opSum.columns)
            cCostTD = pd.DataFrame(0., index = list(compDict.keys()), columns = opSum.columns)
            
            for compName in compDict.keys():
                if not compDict[compName].commodityCostTimeSeries is None:
                    # in case of time series aggregation rearange clustered cost time series
                    calcCostTD = utils.buildFullTimeSeries(
                        compDict[compName].commodityCostTimeSeries.unstack(level=1).stack(level=0),
                        esM.periodsOrder, esM=esM, divide=False)
                    # multiply with operation values to get the total cost
                    cCostTD.loc[compName,:] = optVal.xs(compName, level=0).T.mul(calcCostTD.T).sum(axis=0)

                if not compDict[compName].commodityRevenueTimeSeries is None:
                    # in case of time series aggregation rearange clustered revenue time series
                    calcRevenueTD = utils.buildFullTimeSeries(
                        compDict[compName].commodityRevenueTimeSeries.unstack(level=1).stack(level=0),
                        esM.periodsOrder, esM=esM, divide=False)
                    # multiply with operation values to get the total revenue
                    cRevenueTD.loc[compName,:] = optVal.xs(compName, level=0).T.mul(calcRevenueTD.T).sum(axis=0)
                        
            optSummary.loc[[(ix, 'commodCosts', '[' + esM.costUnit + '/a]') for ix in ox.index], ox.columns] = \
                (cCostTD.values + cCost.values)/esM.numberOfYears

            optSummary.loc[[(ix, 'commodRevenues', '[' + esM.costUnit + '/a]') for ix in ox.index], ox.columns] = \
                (cRevenueTD.values + cRevenue.values)/esM.numberOfYears
        
        # get discounted investment cost as total annual cost (TAC)
        optSummary = optSummary.append(optSummaryBasic).sort_index()

        # add operation specific contributions to the total annual cost (TAC) and substract revenues
        optSummary.loc[optSummary.index.get_level_values(1) == 'TAC'] = \
            optSummary.loc[(optSummary.index.get_level_values(1) == 'TAC') |
                           (optSummary.index.get_level_values(1) == 'opexOp') |
                           (optSummary.index.get_level_values(1) == 'commodCosts')].groupby(level=0).sum().values \
            - optSummary.loc[(optSummary.index.get_level_values(1) == 'commodRevenues')].groupby(level=0).sum().values

        self.optSummary = optSummary

    def getOptimalValues(self, name='all'):
        """
        Return optimal values of the components.

        :param name: name of the variables of which the optimal values should be returned:\n
        * 'capacityVariables',
        * 'isBuiltVariables',
        * 'operationVariablesOptimum',
        * 'all' or another input: all variables are returned.\n
        |br| * the default value is 'all'
        :type name: string

        :returns: a dictionary with the optimal values of the components
        :rtype: dict
        """
        return super().getOptimalValues(name)<|MERGE_RESOLUTION|>--- conflicted
+++ resolved
@@ -10,7 +10,6 @@
     A Source component can transfer a commodity over the energy system boundary into the system.
     """
 
-<<<<<<< HEAD
     def __init__(self,
                  esM,
                  name,
@@ -47,17 +46,6 @@
                  economicLifetime=10,
                  technicalLifetime=None,
                  yearlyFullLoadHoursMin=None,
-=======
-    def __init__(self, esM, name, commodity, hasCapacityVariable,
-                 capacityVariableDomain='continuous', capacityPerPlantUnit=1,
-                 hasIsBuiltBinaryVariable=False, bigM=None,
-                 operationRateMax=None, operationRateFix=None, tsaWeight=1, commodityLimitID=None,
-                 yearlyLimit=None, locationalEligibility=None, capacityMin=None, capacityMax=None,
-                 sharedPotentialID=None, linkedQuantityID=None, capacityFix=None, isBuiltFix=None,
-                 investPerCapacity=0, investIfBuilt=0, opexPerOperation=0, commodityCost=0,
-                 commodityRevenue=0, commodityCostTimeSeries=None, commodityRevenueTimeSeries=None, 
-                 opexPerCapacity=0, opexIfBuilt=0, interestRate=0.08, economicLifetime=10, yearlyFullLoadHoursMin=None,
->>>>>>> 599d198e
                  yearlyFullLoadHoursMax=None):
         """
         Constructor for creating an Source class instance.
@@ -182,7 +170,6 @@
             The indices of the series have to equal the in the energy system model specified locations.
         """
 
-<<<<<<< HEAD
         Component. __init__(self,
                             esM,
                             name,
@@ -209,16 +196,6 @@
                             economicLifetime=economicLifetime,
                             technicalLifetime=None,
                             yearlyFullLoadHoursMin=yearlyFullLoadHoursMin,
-=======
-        Component. __init__(self, esM, name, dimension='1dim', hasCapacityVariable=hasCapacityVariable,
-                            capacityVariableDomain=capacityVariableDomain, capacityPerPlantUnit=capacityPerPlantUnit,
-                            hasIsBuiltBinaryVariable=hasIsBuiltBinaryVariable, bigM=bigM,
-                            locationalEligibility=locationalEligibility, capacityMin=capacityMin,
-                            capacityMax=capacityMax, sharedPotentialID=sharedPotentialID, linkedQuantityID=linkedQuantityID, capacityFix=capacityFix,
-                            isBuiltFix=isBuiltFix, investPerCapacity=investPerCapacity, investIfBuilt=investIfBuilt,
-                            opexPerCapacity=opexPerCapacity, opexIfBuilt=opexIfBuilt, interestRate=interestRate,
-                            economicLifetime=economicLifetime, yearlyFullLoadHoursMin=yearlyFullLoadHoursMin,
->>>>>>> 599d198e
                             yearlyFullLoadHoursMax=yearlyFullLoadHoursMax)
 
         # Set general source/sink data: ID and yearly limit
@@ -332,7 +309,6 @@
     A Sink component can transfer a commodity over the energy system boundary out of the system.
     """
 
-<<<<<<< HEAD
     def __init__(self,
                  esM,
                  name,
@@ -368,17 +344,6 @@
                  interestRate=0.08,
                  economicLifetime=10,
                  technicalLifetime=None):
-=======
-    def __init__(self, esM, name, commodity, hasCapacityVariable,
-                 capacityVariableDomain='continuous', capacityPerPlantUnit=1,
-                 hasIsBuiltBinaryVariable=False, bigM=None,
-                 operationRateMax=None, operationRateFix=None, tsamWeight=1, commodityLimitID=None,
-                 yearlyLimit=None, locationalEligibility=None, capacityMin=None, capacityMax=None,
-                 sharedPotentialID=None, linkedQuantityID=None, capacityFix=None, isBuiltFix=None,
-                 investPerCapacity=0, investIfBuilt=0, opexPerOperation=0, commodityCost=0,
-                 commodityRevenue=0, commodityCostTimeSeries=None, commodityRevenueTimeSeries=None, 
-                 opexPerCapacity=0, opexIfBuilt=0, interestRate=0.08, economicLifetime=10):
->>>>>>> 599d198e
         """
         Constructor for creating an Sink class instance.
 
@@ -386,7 +351,6 @@
         (see Source class for the parameter description) and differ in the sign
         parameter, which is equal to -1 for Sink objects and +1 for Source objects.
         """
-<<<<<<< HEAD
         Source.__init__(self,
                         esM,
                         name,
@@ -422,14 +386,6 @@
                         interestRate=interestRate,
                         economicLifetime=economicLifetime,
                         technicalLifetime=technicalLifetime)
-=======
-        Source.__init__(self, esM, name, commodity, hasCapacityVariable, capacityVariableDomain,
-                        capacityPerPlantUnit, hasIsBuiltBinaryVariable, bigM, operationRateMax, operationRateFix,
-                        tsamWeight, commodityLimitID, yearlyLimit, locationalEligibility, capacityMin,
-                        capacityMax, sharedPotentialID, linkedQuantityID, capacityFix, isBuiltFix, investPerCapacity,
-                        investIfBuilt, opexPerOperation, commodityCost, commodityRevenue, commodityCostTimeSeries, 
-                        commodityRevenueTimeSeries, opexPerCapacity, opexIfBuilt, interestRate, economicLifetime)
->>>>>>> 599d198e
 
         self.sign = -1
 
