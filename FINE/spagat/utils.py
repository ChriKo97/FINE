import os
import time

import numpy as np
import pandas as pd
import geopandas as gpd
import xarray as xr
import matplotlib.pyplot as plt
from shapely.geometry import LineString


def plt_savefig(fig=None, save_name="test", path=None):
    """Save a figure in .png format.

    Parameters
    ----------
    fig : Figure, optional (default=None)
        If None, it get the current figure and saves it
    save_name : str, optional (default="test")
        Name of the figure
    path : str, optional (default=None)
        The path to which to save the figure.
        If default None, it is saved in the current working directory.
    """
    if fig is None:
        fig = plt.gcf()

    if path is not None:
        save_name = os.path.join(path, save_name)

    plt.savefig(f"{save_name}.png", format="png", bbox_inches="tight", dpi=200)


def timer(func):
    """Wrapper around a function to track the time taken by
    the function.

    Parameters
    ----------
    func : Function

    Notes
    -----
    Usage : as a decorator before a function -> @spu.timer
    """

    def f(*args, **kwargs):
        before = time.perf_counter()
        rv = func(*args, **kwargs)
        after = time.perf_counter()
        print(
            "elapsed time for {.__name__}: {:.2f} minutes".format(
                func, (after - before) / 60
            )
        )
        return rv

    return f


<<<<<<< HEAD
def create_dir(directory):
    """Creates a new directory, if it doesn't exist yet.

    Parameters
    ----------
    directory : str
        Format - "<path_to_new_directory>/<directory_name>"
    """
    if not os.path.exists(directory):
        os.makedirs(directory)
=======
def create_gdf(df, geometries, crs=3035, file_path=None, files_name="xr_regions"):
    """Creates a geodataframe.

    Parameters
    ----------
    df : pd.DataFrame
        The dataframe which would, among other things, have the region ids/names
    geometries : List[Geometries]
        List of geometries/shapes
    crs : int, optional (default=3035)
        The coordinate reference system in which to create the geodataframe
    file_path : str, optional (default=None)
        If default None, files (called shapefiles) are not saved
    files_name : str, optional (default='xr_regions')
        The name of the saved files
        yes it is plural! -> many files with same name but
        different extensions '.cpg', '.dbf', '.prj', '.shp', '.shx'

    Returns
    -------
    gdf : gpd.GeoDataFrame
        A geodataframe that is created
    """
>>>>>>> ad7dfd99

    gdf = gpd.GeoDataFrame(df, geometry=geometries, crs=f"epsg:{crs}")

<<<<<<< HEAD
def create_gdf(df, geometries, crs=3035, file_path=None, files_name="xr_regions"):
    """Creates a geodataframe.

    Parameters
    ----------
    df : pd.DataFrame
        The dataframe which would, among other things, have the region ids/names
    geometries : List[Geometries]
        List of geometries/shapes
    crs : int, optional (default=3035)
        The coordinate reference system in which to create the geodataframe
    file_path : str, optional (default=None)
        If default None, files (called shapefiles) are not saved
    files_name : str, optional (default='xr_regions')
        The name of the saved files
        yes it is plural! -> many files with same name but
        different extensions '.cpg', '.dbf', '.prj', '.shp', '.shx'

    Returns
    -------
    gdf : gpd.GeoDataFrame
        A geodataframe that is created
    """

    gdf = gpd.GeoDataFrame(df, geometry=geometries, crs=f"epsg:{crs}")

    if file_path is not None:
        gdf.to_file(file_path, layer=f"{files_name}")
=======
    if file_path is not None:
        gdf.reset_index(
            drop=True, inplace=True
        )  # NOTE: pandas different versions behave differently here!
        gdf.to_file(file_path, layer=f"{files_name}")

    return gdf


def add_objects_to_xarray(xarray_dataset, description, dimension_list, object_list):
    """Adds a list of objects to the given `xarray_dataset`.

    Parameters
    ----------
    xarray_dataset : xr.Dataset
        the xarray dataset to which the objects need to be added
    description : str
        description of the objects
    dimension_list : List[str]
        list of all xarray_dataset dimensions the objects live in
    object_list : List[object]
        list of objects that will be added to the xarray_dataset

    Returns
    -------
    xarray_dataset : xr.Dataset
        `xarray_dataset` with added objects
    """

    xarray_dataset[description] = (dimension_list, pd.Series(object_list).values)
>>>>>>> ad7dfd99

    return xarray_dataset

<<<<<<< HEAD

def add_objects_to_xarray(xarray_dataset, description, dimension_list, object_list):
    """Adds a list of objects to the given `xarray_dataset`.

    Parameters
    ----------
    xarray_dataset : xr.Dataset
        the xarray dataset to which the objects need to be added
    description : str
        description of the objects
    dimension_list : List[str]
        list of all xarray_dataset dimensions the objects live in
    object_list : List[object]
        list of objects that will be added to the xarray_dataset

    Returns
    -------
    xarray_dataset : xr.Dataset
        `xarray_dataset` with added objects
    """

    xarray_dataset[description] = (dimension_list, pd.Series(object_list).values)

    return xarray_dataset

=======
>>>>>>> ad7dfd99

def add_space_coords_to_xarray(xarray_dataset, space_coords):
    """Adds space coordinates to the given `xarray_dataset`.

    Parameters
    ----------
    xarray_dataset : xr.Dataset
        the xarray dataset to which the space coordinates need to be added
    space_coords : List[object]
        coordinates of the space, for example region names

    Returns
    -------
    xarray_dataset : xr.Dataset
        `xarray_dataset` with added space coordinates
    """
    xarray_dataset.coords["space"] = space_coords
    xarray_dataset.coords["space_2"] = space_coords

    return xarray_dataset


def add_region_centroids_to_xarray(xarray_dataset):
    """Calculates centroid of each region and
    adds this to the `xarray_dataset`.

    Parameters
    ----------
    xarray_dataset : xr.Dataset
        the xarray dataset to which the centroid info needs to be added

    Returns
    -------
    xarray_dataset : xr.Dataset
        `xarray_dataset` with added centroids
    """
    gpd_centroids = pd.Series(
        [geom.centroid for geom in xarray_dataset.gpd_geometries.values]
    )
    xarray_dataset["gpd_centroids"] = ("space", gpd_centroids.values)

    return xarray_dataset


def add_centroid_distances_to_xarray(xarray_dataset):
    """Calculates distance between centroids and add this to `xarray_dataset`

    Parameters
    ----------
    xarray_dataset : xr.Dataset
        the xarray dataset to which the centroid distance info needs to be added

    Returns
    -------
    xarray_dataset : xr.Dataset
        `xarray_dataset` with added centroid distances
    """
    data_out_dummy = np.zeros(
        (len(xarray_dataset["space"]), len(xarray_dataset["space"]))
    )

    space_coords = xarray_dataset["space"].values

    xr_data_array_out = xr.DataArray(
        data_out_dummy, coords=[space_coords, space_coords], dims=["space", "space_2"]
    )

    for region_id_1 in xarray_dataset["space"]:
        for region_id_2 in xarray_dataset["space"]:
            centroid_1 = xarray_dataset.sel(space=region_id_1).gpd_centroids.item(0)
            centroid_2 = xarray_dataset.sel(space=region_id_2).gpd_centroids.item(0)
            xr_data_array_out.loc[dict(space=region_id_1, space_2=region_id_2)] = (
                centroid_1.distance(centroid_2) / 1e3
            )  # distances in km

    xarray_dataset["centroid_distances"] = (
        ["space", "space_2"],
        xr_data_array_out.values,
    )

    return xarray_dataset


def save_shapefile_from_xarray(
    xarray_dataset, save_path, shp_name="aggregated_regions", crs: int = 3035
):
    """Extracts regions and their geometries from `xarray_dataset`
    and saves to a shapefile.

    Parameters
    ----------
    xarray_dataset : xr.Dataset
        the xarray dataset from which regions and their geometries
        are to be obtained
    save_path : str
        path to folder in which to save the shapefile
    shp_name : str, optional (default='aggregated_regions')
        name to be given to the saved files
    crs
        coordinate reference system (crs) in which to save the shapefiles
    """

    df = xarray_dataset.space.to_dataframe()
    geometries = xarray_dataset.gpd_geometries.values

    create_gdf(
        df=df, geometries=geometries, crs=crs, file_path=save_path, files_name=shp_name
    )


def create_grid_shapefile(
    xarray_dataset,
    variable_description,
    component_description,
    file_path,
    files_name="AC_lines",
):
    """Creates a geodataframe which indicates whether two regions are connected for the
    given variable-component pair.

    Parameters
    ----------
    xarray_dataset : xr.Dataset
        The xarray dataset holding the esM's info
    variable_description :  str
        Variable in `xarray_dataset` that should be considered
    component_description :  str
        Component in `xarray_dataset` that should be considered
    file_path : str
        The path to which to save the geodataframe
    files_name : str, optional (default="AC_lines")
        The name of the saved geodataframe

    """

    xarray_dataset = add_region_centroids_to_xarray(xarray_dataset)

    buses_0 = []
    buses_1 = []
    geoms = []

    eligibility_xr_array = xarray_dataset[variable_description].sel(
        component=component_description
    )

    for region_id_1 in xarray_dataset["space"].values:
        for region_id_2 in xarray_dataset["space_2"].values:
            if eligibility_xr_array.sel(space=region_id_1, space_2=region_id_2).values:
                buses_0.append(region_id_1)
                buses_1.append(region_id_2)

                point_1 = xarray_dataset.gpd_centroids.sel(space=region_id_1).item(0)
                point_2 = xarray_dataset.gpd_centroids.sel(space=region_id_2).item(0)
                line = LineString([(point_1.x, point_1.y), (point_2.x, point_2.y)])

                geoms.append(line)

    df = pd.DataFrame(
        {
            "bus0": buses_0,
            "bus1": buses_1,
        }
    )

    create_gdf(df, geoms, crs=3035, file_path=file_path, files_name=files_name)<|MERGE_RESOLUTION|>--- conflicted
+++ resolved
@@ -58,18 +58,6 @@
     return f
 
 
-<<<<<<< HEAD
-def create_dir(directory):
-    """Creates a new directory, if it doesn't exist yet.
-
-    Parameters
-    ----------
-    directory : str
-        Format - "<path_to_new_directory>/<directory_name>"
-    """
-    if not os.path.exists(directory):
-        os.makedirs(directory)
-=======
 def create_gdf(df, geometries, crs=3035, file_path=None, files_name="xr_regions"):
     """Creates a geodataframe.
 
@@ -93,40 +81,9 @@
     gdf : gpd.GeoDataFrame
         A geodataframe that is created
     """
->>>>>>> ad7dfd99
 
     gdf = gpd.GeoDataFrame(df, geometry=geometries, crs=f"epsg:{crs}")
 
-<<<<<<< HEAD
-def create_gdf(df, geometries, crs=3035, file_path=None, files_name="xr_regions"):
-    """Creates a geodataframe.
-
-    Parameters
-    ----------
-    df : pd.DataFrame
-        The dataframe which would, among other things, have the region ids/names
-    geometries : List[Geometries]
-        List of geometries/shapes
-    crs : int, optional (default=3035)
-        The coordinate reference system in which to create the geodataframe
-    file_path : str, optional (default=None)
-        If default None, files (called shapefiles) are not saved
-    files_name : str, optional (default='xr_regions')
-        The name of the saved files
-        yes it is plural! -> many files with same name but
-        different extensions '.cpg', '.dbf', '.prj', '.shp', '.shx'
-
-    Returns
-    -------
-    gdf : gpd.GeoDataFrame
-        A geodataframe that is created
-    """
-
-    gdf = gpd.GeoDataFrame(df, geometry=geometries, crs=f"epsg:{crs}")
-
-    if file_path is not None:
-        gdf.to_file(file_path, layer=f"{files_name}")
-=======
     if file_path is not None:
         gdf.reset_index(
             drop=True, inplace=True
@@ -157,38 +114,9 @@
     """
 
     xarray_dataset[description] = (dimension_list, pd.Series(object_list).values)
->>>>>>> ad7dfd99
-
-    return xarray_dataset
-
-<<<<<<< HEAD
-
-def add_objects_to_xarray(xarray_dataset, description, dimension_list, object_list):
-    """Adds a list of objects to the given `xarray_dataset`.
-
-    Parameters
-    ----------
-    xarray_dataset : xr.Dataset
-        the xarray dataset to which the objects need to be added
-    description : str
-        description of the objects
-    dimension_list : List[str]
-        list of all xarray_dataset dimensions the objects live in
-    object_list : List[object]
-        list of objects that will be added to the xarray_dataset
-
-    Returns
-    -------
-    xarray_dataset : xr.Dataset
-        `xarray_dataset` with added objects
-    """
-
-    xarray_dataset[description] = (dimension_list, pd.Series(object_list).values)
-
-    return xarray_dataset
-
-=======
->>>>>>> ad7dfd99
+
+    return xarray_dataset
+
 
 def add_space_coords_to_xarray(xarray_dataset, space_coords):
     """Adds space coordinates to the given `xarray_dataset`.
