--- conflicted
+++ resolved
@@ -159,11 +159,6 @@
         self.aggregatedCommodityConversionFactors = {}
         self.processedCommodityConversionFactors = {}
         for commod in self.commodityConversionFactors.keys():
-<<<<<<< HEAD
-            if not isinstance(commodityConversionFactors[commod], (int, float)):
-                self.fullCommodityConversionFactors[commod] = utils.checkAndSetTimeSeriesConversionFactors(esM, self.commodityConversionFactors[commod], self.locationalEligibility)
-                self.aggregatedCommodityConversionFactors[commod], self.commodityConversionFactors[commod] = None, self.commodityConversionFactors[commod]
-=======
             if not isinstance(self.commodityConversionFactors[commod], (int, float)):
                 self.fullCommodityConversionFactors[commod] = utils.checkAndSetTimeSeriesConversionFactors(esM, commodityConversionFactors[commod], self.locationalEligibility)
                 self.aggregatedCommodityConversionFactors[commod] = None
@@ -172,7 +167,6 @@
                 # self.aggregatedCommodityConversionFactors[commod] = None
                 self.processedCommodityConversionFactors[commod] = self.commodityConversionFactors[commod]
             
->>>>>>> 48df8bce
 
         self.physicalUnit = physicalUnit
         self.modelingClass = ConversionModel
@@ -193,19 +187,11 @@
                               'The operationRateMax time series was set to None.')
 
         self.fullOperationRateMax = utils.checkAndSetTimeSeries(esM, name, operationRateMax, locationalEligibility)
-<<<<<<< HEAD
-        self.aggregatedOperationRateMax, self.operationRateMax = None, self.fullOperationRateMax
-
-        self.fullOperationRateFix = utils.checkAndSetTimeSeries(esM, name, operationRateFix, locationalEligibility)
-        self.aggregatedOperationRateFix, self.operationRateFix = None, self.fullOperationRateFix
-
-=======
         self.aggregatedOperationRateMax, self.processedOperationRateMax = None, None
         
         self.fullOperationRateFix = utils.checkAndSetTimeSeries(esM, name, operationRateFix, locationalEligibility)
         self.aggregatedOperationRateFix, self.processedOperationRateFix = None, None
        
->>>>>>> 48df8bce
         if self.partLoadMin is not None:
             if self.fullOperationRateMax is not None:
                 if ((self.fullOperationRateMax > 0) & (self.fullOperationRateMax < self.partLoadMin)).any().any():
