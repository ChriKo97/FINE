--- conflicted
+++ resolved
@@ -1457,10 +1457,4 @@
                     'isBuiltVariablesOptimum': {'values': self.isBuiltVariablesOptimum, 'timeDependent': False,
                                                 'dimension': self.dimension},
                     'operationVariablesOptimum': {'values': self.operationVariablesOptimum, 'timeDependent': True,
-                                                  'dimension': self.dimension}}
-
-<<<<<<< HEAD
-=======
-
-
->>>>>>> 40954fbf
+                                                  'dimension': self.dimension}}