--- conflicted
+++ resolved
@@ -4,9 +4,6 @@
 |br| @author: FINE Developer Team (FZJ IEK-3)
 """
 from .standardIO import *
-<<<<<<< HEAD
 from .xarray_io import *
 from .dictIO import *
-=======
-from .exploitOutput import *
->>>>>>> a835431f
+from .exploitOutput import *