"""
Last edited: May 15 2018

|br| @author: FINE Developer Team (FZJ IEK-3)
"""
from .standardIO import *
<<<<<<< HEAD
from .xarrayIO import *
from .dictIO import *
from .exploitOutput import *
=======
from .exploitOutput import *
from .dictIO import *
from .xarrayIO import *
>>>>>>> d4e3616d
<|MERGE_RESOLUTION|>--- conflicted
+++ resolved
@@ -4,12 +4,8 @@
 |br| @author: FINE Developer Team (FZJ IEK-3)
 """
 from .standardIO import *
-<<<<<<< HEAD
 from .xarrayIO import *
 from .dictIO import *
 from .exploitOutput import *
-=======
-from .exploitOutput import *
 from .dictIO import *
-from .xarrayIO import *
->>>>>>> d4e3616d
+from .xarrayIO import *