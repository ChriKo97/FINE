import FINE as fn
import FINE.utils as utils
from FINE.IOManagement import plot
import pandas as pd
import ast
import inspect
import time
import warnings


<<<<<<< HEAD
try:
    import geokit as gk
except ImportError:
    print("Geokit not available.")


=======
>>>>>>> 803d7f44
try:
    import geopandas as gpd
except ImportError:
    warnings.warn('The GeoPandas python package could not be imported.')

try:
    import matplotlib.pyplot as plt
except ImportError:
    warnings.warn('Matplotlib.pyplot could not be imported.')


def writeOptimizationOutputToExcel(esM, outputFileName='scenarioOutput', optSumOutputLevel=2, optValOutputLevel=1):
    """
    Write optimization output to an Excel file.

    :param esM: EnergySystemModel instance in which the optimized model is hold
    :type esM: EnergySystemModel instance

    :param outputFileName: name of the Excel output file (without .xlsx ending)
        |br| * the default value is 'scenarioOutput'
    :type outputFileName: string

    :param optSumOutputLevel: output level of the optimization summary (see EnergySystemModel). Either an integer
        (0,1,2) which holds for all model classes or a dictionary with model class names as keys and an integer
        (0,1,2) for each key (e.g. {'StorageModel':1,'SourceSinkModel':1,...}
        |br| * the default value is 2
    :type optSumOutputLevel: int (0,1,2) or dict

    :param optValOutputLevel: output level of the optimal values. Either an integer (0,1) which holds for all
        model classes or a dictionary with model class names as keys and an integer (0,1) for each key
        (e.g. {'StorageModel':1,'SourceSinkModel':1,...}
        - 0: all values are kept.
        - 1: Lines containing only zeroes are dropped.
        |br| * the default value is 1
    :type optValOutputLevel: int (0,1) or dict
    """
    utils.output('\nWriting output to Excel... ', esM.verbose, 0)
    _t = time.time()
    writer = pd.ExcelWriter(outputFileName + '.xlsx')

    for name in esM.componentModelingDict.keys():
        utils.output('\tProcessing ' + name + ' ...', esM.verbose, 0)
        oL = optSumOutputLevel
        oL_ = oL[name] if type(oL) == dict else oL
        optSum = esM.getOptimizationSummary(name, outputLevel=oL_)
        if not optSum.empty:
            optSum.to_excel(writer, name[:-5] + 'OptSummary_' + esM.componentModelingDict[name].dimension)

        data = esM.componentModelingDict[name].getOptimalValues()
        oL = optValOutputLevel
        oL_ = oL[name] if type(oL) == dict else oL
        dataTD1dim, indexTD1dim, dataTD2dim, indexTD2dim = [], [], [], []
        dataTI, indexTI = [], []
        for key, d in data.items():
            if d['values'] is None:
                continue
            if d['timeDependent']:
                if d['dimension'] == '1dim':
                    dataTD1dim.append(d['values']), indexTD1dim.append(key)
                elif d['dimension'] == '2dim':
                    dataTD2dim.append(d['values']), indexTD2dim.append(key)
            else:
                dataTI.append(d['values']), indexTI.append(key)
        if dataTD1dim:
            names = ['Variable', 'Component', 'Location']
            dfTD1dim = pd.concat(dataTD1dim, keys=indexTD1dim, names=names)
            if oL_ == 1:
                dfTD1dim = dfTD1dim.loc[((dfTD1dim != 0) & (~dfTD1dim.isnull())).any(axis=1)]
            if not dfTD1dim.empty:
                dfTD1dim.to_excel(writer, name[:-5] + '_TDoptVar_1dim')
        if dataTD2dim:
            names = ['Variable', 'Component', 'LocationIn', 'LocationOut']
            dfTD2dim = pd.concat(dataTD2dim, keys=indexTD2dim, names=names)
            if oL_ == 1:
                dfTD2dim = dfTD2dim.loc[((dfTD2dim != 0) & (~dfTD2dim.isnull())).any(axis=1)]
            if not dfTD2dim.empty:
                dfTD2dim.to_excel(writer, name[:-5] + '_TDoptVar_2dim')
        if dataTI:
            if esM.componentModelingDict[name].dimension == '1dim':
                names = ['Variable type', 'Component']
            elif esM.componentModelingDict[name].dimension == '2dim':
                names = ['Variable type', 'Component', 'Location']
            dfTI = pd.concat(dataTI, keys=indexTI, names=names)
            if oL_ == 1:
                dfTI = dfTI.loc[((dfTI != 0) & (~dfTI.isnull())).any(axis=1)]
            if not dfTI.empty:
                dfTI.to_excel(writer, name[:-5] + '_TIoptVar_' + esM.componentModelingDict[name].dimension)

    periodsOrder = pd.DataFrame([esM.periodsOrder], index=['periodsOrder'], columns=esM.periods)
    periodsOrder.to_excel(writer, 'Misc')
    if esM.segmentation:
        ls = []
        for i in esM.periodsOrder.tolist():
            ls.append(esM.timeStepsPerSegment[i])
        segmentDuration = pd.concat(ls, axis=1).rename(columns={"Segment Duration": "timeStepsPerSegment"})
        segmentDuration.index.name = 'segmentNumber'
        segmentDuration.to_excel(writer, 'Misc', startrow=3)
    utils.output('\tSaving file...', esM.verbose, 0)
    writer.save()
    utils.output('Done. (%.4f' % (time.time() - _t) + ' sec)', esM.verbose, 0)


def readEnergySystemModelFromExcel(fileName='scenarioInput.xlsx'):
    """
    Read energy system model from excel file.

    :param fileName: excel file name or path (including .xlsx ending)
        |br| * the default value is 'scenarioInput.xlsx'
    :type fileName: string

    :return: esM, esMData - an EnergySystemModel class instance and general esMData as a Series
    """
    file = pd.ExcelFile(fileName)

    esMData = pd.read_excel(file, sheet_name ='EnergySystemModel', index_col=0, squeeze=True)
    esMData = esMData.apply(lambda v: ast.literal_eval(v) if type(v) == str and v[0] == '{' else v)

    kw = inspect.getargspec(fn.EnergySystemModel.__init__).args
    esM = fn.EnergySystemModel(**esMData[esMData.index.isin(kw)])

    for comp in esMData['componentClasses']:
        data = pd.read_excel(file, sheet_name =comp)
        dataKeys = set(data['name'].values)
        if comp + 'LocSpecs' in file.sheet_names:
            dataLoc = pd.read_excel(file, sheet_name =comp + 'LocSpecs', index_col=[0, 1, 2]).sort_index()
            dataLocKeys = set(dataLoc.index.get_level_values(0).unique())
            if not dataLocKeys <= dataKeys:
                raise ValueError('Invalid key(s) detected in ' + comp + '\n', dataLocKeys - dataKeys)
            if dataLoc.isnull().any().any():
                raise ValueError('NaN values in ' + comp + 'LocSpecs data detected.')
        if comp + 'TimeSeries' in file.sheet_names:
            dataTS = pd.read_excel(file, sheet_name =comp + 'TimeSeries', index_col=[0, 1, 2]).sort_index()
            dataTSKeys = set(dataTS.index.get_level_values(0).unique())
            if not dataTSKeys <= dataKeys:
                raise ValueError('Invalid key(s) detected in ' + comp + '\n', dataTSKeys - dataKeys)
            if dataTS.isnull().any().any():
                raise ValueError('NaN values in ' + comp + 'TimeSeries data detected.')

        for key, row in data.iterrows():
            temp = row.dropna()
            temp = temp.drop(temp[temp == 'None'].index)
            temp = temp.apply(lambda v: ast.literal_eval(v) if type(v) == str and v[0] == '{' else v)

            if comp + 'LocSpecs' in file.sheet_names:
                dataLoc_ = dataLoc[dataLoc.index.get_level_values(0) == temp['name']]
                for ix in dataLoc_.index.get_level_values(1).unique():
                    temp[ix] = dataLoc.loc[(temp['name'], ix)].squeeze()

            if comp + 'TimeSeries' in file.sheet_names:
                dataTS_ = dataTS[dataTS.index.get_level_values(0) == temp['name']]
                for ix in dataTS_.index.get_level_values(1).unique():
                    temp[ix] = dataTS_.loc[(temp['name'], ix)].T

            kwargs = temp
            esM.add(getattr(fn, comp)(esM, **kwargs))

    return esM, esMData


def energySystemModelRunFromExcel(fileName='scenarioInput.xlsx'):
    """
    Run an energy system model from excel file.

    :param fileName: excel file name or path (including .xlsx ending)
        |br| * the default value is 'scenarioInput.xlsx'
    :type fileName: string

    :return: esM - an EnergySystemModel class instance and general esMData as a Series
    """
    esM, esMData = readEnergySystemModelFromExcel(fileName)

    if esMData['cluster'] != {}:
        esM.cluster(**esMData['cluster'])
    esM.optimize(**esMData['optimize'])

    writeOptimizationOutputToExcel(esM, **esMData['output'])
    return esM


def readOptimizationOutputFromExcel(esM, fileName='scenarioOutput.xlsx'):
    """
    Read optimization output from an excel file.

    :param esM: EnergySystemModel instance which includes the setting of the optimized model
    :type esM: EnergySystemModel instance

    :param fileName: excel file name oder path (including .xlsx ending) to an execl file written by
        writeOptimizationOutputToExcel()
        |br| * the default value is 'scenarioOutput.xlsx'
    :type fileName: string

    :return: esM - an EnergySystemModel class instance
    """

    # Read excel file with optimization output
    file = pd.ExcelFile(fileName)
    # Check if optimization output matches the given energy system model (sufficient condition)
    utils.checkModelClassEquality(esM, file)
    utils.checkComponentsEquality(esM, file)
    # set attributes of esM
    for mdl in esM.componentModelingDict.keys():
        dim = esM.componentModelingDict[mdl].dimension
        idColumns1dim = [0, 1, 2]
        idColumns2dim = [0, 1, 2, 3]
        idColumns = idColumns1dim if '1' in dim else idColumns2dim
        setattr(esM.componentModelingDict[mdl], 'optSummary',
                pd.read_excel(file, sheet_name =mdl[0:-5] + 'OptSummary_' + dim, index_col=idColumns))
        sheets = []
        sheets += (sheet for sheet in file.sheet_names if mdl[0:-5] in sheet and 'optVar' in sheet)
        if len(sheets) > 0:
            for sheet in sheets:
                if 'TDoptVar_1dim' in sheet:
                    index_col = idColumns1dim
                elif 'TIoptVar_1dim' in sheet:
                    index_col = idColumns1dim[:-1]
                elif 'TDoptVar_2dim' in sheet:
                    index_col = idColumns2dim
                elif 'TIoptVar_2dim' in sheet:
                    index_col = idColumns2dim[:-1]
                else:
                    continue
                optVal = pd.read_excel(file, sheet_name =sheet, index_col=index_col)
                for var in optVal.index.levels[0]: setattr(esM.componentModelingDict[mdl], var, optVal.loc[var])
    return esM


def getDualValues(pyM):
    """
    Get dual values of an optimized pyomo instance.

    :param pyM: optimized pyomo instance
    :type pyM: pyomo Concrete Model

    :return: Pandas Series with dual values
    """
    return pd.Series(list(pyM.dual.values()), index=pd.Index(list(pyM.dual.keys())))


def getShadowPrices(esM, constraint, dualValues=None, hasTimeSeries=False, periodOccurrences=None,
    periodsOrder=None):
    """
    Get dual values of constraint ("shadow prices").

    :param esM: considered energy system model
    :type esM: EnergySystemModel class instance

    :param constraint: constraint from which the dual values should be obtained (e.g. pyM.commodityBalanceConstraint)
    :type constraint: pyomo.core.base.constraint.SimpleConstraint

    :param dualValues: dual values of the optimized model instance. If it is not specified, it is set by using the
        function getDualValues().
        |br| * the default value is None
    :type dualValues: None or Series

    :param hasTimeSeries: If the constaint is time dependent, this parameter concatenates the dual values
        to a full time series (particularly usefull if time series aggregation was considered).
        |br| * the default value is False
    :type hasTimeSeries: bool

    :param periodOccurrences: Only required if hasTimeSeries is set to True.
        |br| * the default value is None
    :type periodOccurrences: list or None

    :param periodsOrder: Only required if hasTimeSeries is set to True.
        |br| * the default value is None
    :type periodsOrder: list or None

    :return: Pandas Series with the dual values of the specified constraint
    """
    if dualValues is None:
        dualValues = getDualValues(esM.pyM)

    SP = pd.Series(list(constraint.values()), index=pd.Index(list(constraint.keys()))).map(dualValues)

    if hasTimeSeries:
        SP = pd.DataFrame(SP).swaplevel(i=0, j=-2).sort_index()
        SP = SP.unstack(level=-1)
        SP.columns = SP.columns.droplevel()
        SP = SP.apply(lambda x: x/(periodOccurrences[x.name[0]]), axis=1)
        SP = fn.utils.buildFullTimeSeries(SP, periodsOrder, esM=esM, divide=False)
        SP = SP.stack()

    return SP


def plotOperation(esM, compName, loc, locTrans=None, tMin=0, tMax=-1, variableName='operationVariablesOptimum',
                  xlabel='time step', ylabel='operation time series', figsize=(12, 4),
                  color="k", fontsize=12, save=False, fileName='operation.png', dpi=200, **kwargs):
    """
    Plot operation time series of a component at a location.

    **Required arguments:**

    :param esM: considered energy system model
    :type esM: EnergySystemModel class instance

    :param compName: component name
    :type compName: string

    :param loc: location
    :type loc: string

    **Default arguments:**

    :param locTrans: second location, required when Transmission components are plotted
    :type locTrans: string

    :param tMin: first time step to be plotted (starting from 0)
        |br| * the default value is 0
    :type tMin: integer

    :param tMax: last time step to be plotted
        |br| * the default value is -1 (i.e. the last available index)
    :type tMax: integer

    :param variableName: name of the operation time series. Checkout the component model class to see which options
        are available.
        |br| * the default value is 'operationVariablesOptimum'
    :type variableName: string

    :param xlabel: x-label of the plot
        |br| * the default value is 'time step'
    :type xlabel: string

    :param ylabel: y-label of the plot
        |br| * the default value is 'operation time series'
    :type ylabel: string

    :param figsize: figure size in inches
        |br| * the default value is (12,4)
    :type figsize: tuple of positive floats

    :param color: color of the operation line
        |br| * the default value is 'k'
    :type color: string

    :param fontsize: font size of the axis
        |br| * the default value is 12
    :type fontsize: positive float

    :param save: indicates if figure should be saved
        |br| * the default value is False
    :type save: boolean

    :param fileName: output file name
        |br| * the default value is 'operation.png'
    :type fileName: string

    :param dpi: resolution in dots per inch
        |br| * the default value is 200
    :type dpi: scalar > 0
    """
    data = esM.componentModelingDict[esM.componentNames[compName]].getOptimalValues(variableName)
    if data is None:
        return
    if locTrans is None:
        timeSeries = data['values'].loc[(compName, loc)].values
    else:
        timeSeries = data['values'].loc[(compName, loc, locTrans)].values

    fig, ax = plt.subplots(1, 1, figsize=figsize, **kwargs)

    ax.grid(True)
    ax.plot(timeSeries[tMin:tMax], color=color)

    ax.tick_params(labelsize=fontsize)
    ax.set_ylabel(ylabel, fontsize=fontsize)
    ax.set_xlabel(xlabel, fontsize=fontsize)

    fig.tight_layout()

    if save:
        plt.savefig(fileName, dpi=dpi, bbox_inches='tight')

    return fig, ax


def plotOperationColorMap(esM, compName, loc, locTrans=None, nbPeriods=365, nbTimeStepsPerPeriod=24,
                          variableName='operationVariablesOptimum', cmap='viridis', vmin=0, vmax=-1,
                          xlabel='period', ylabel='timestep per period', zlabel='', figsize=(12, 4),
                          fontsize=12, save=False, fileName='', xticks=None, yticks=None,
                          xticklabels=None, yticklabels=None, monthlabels=False, dpi=200, pad=0.12,
                          aspect=15, fraction=0.2, orientation='horizontal', **kwargs):
    """
    Plot operation time series of a component at a location.

    **Required arguments:**

    :param esM: considered energy system model
    :type esM: EnergySystemModel class instance

    :param compName: component name
    :type compName: string

    :param loc: location
    :type loc: string

    **Default arguments:**

    :param locTrans: second location, required when Transmission components are plotted
    :type locTrans: string

    :param nbPeriods: number of periods to be plotted
        |br| * the default value is 365
    :type nbPeriods: integer

    :param nbTimeStepsPerPeriod: time steps per period to be plotted (nbPeriods*nbTimeStepsPerPeriod=length of time
        series)
        |br| * the default value is 24
    :type nbTimeStepsPerPeriod: integer

    :param variableName: name of the operation time series. Checkout the component model class to see which options
        are available.
        |br| * the default value is 'operationVariablesOptimum'
    :type variableName: string

    :param cmap: heat map (color map) (see matplotlib options)
        |br| * the default value is 'viridis'
    :type cmap: string

    :param vmin: minimum value in heat map
        |br| * the default value is 0
    :type vmin: integer

    :param vmax: maximum value in heat map. If -1, vmax is set to the maximum value of the operation time series.
        |br| * the default value is -1
    :type vmax: integer

    :param xlabel: x-label of the plot
        |br| * the default value is 'day'
    :type xlabel: string

    :param ylabel: y-label of the plot
        |br| * the default value is 'hour'
    :type ylabel: string

    :param zlabel: z-label of the plot
        |br| * the default value is 'operation'
    :type zlabel: string

    :param figsize: figure size in inches
        |br| * the default value is (12,4)
    :type figsize: tuple of positive floats

    :param fontsize: font size of the axis
        |br| * the default value is 12
    :type fontsize: positive float

    :param save: indicates if figure should be saved
        |br| * the default value is False
    :type save: boolean

    :param fileName: output file name
        |br| * the default value is 'operation.png'
    :type fileName: string

    :param xticks: user specified ticks of the x axis
        |br| * the default value is None
    :type xticks: list

    :param yticks: user specified ticks of the ý axis
        |br| * the default value is None
    :type yticks: list

    :param xticklabels: user specified tick labels of the x axis
        |br| * the default value is None
    :type xticklabels: list

    :param yticklabels: user specified tick labels of the ý axis
        |br| * the default value is None
    :type yticklabels: list

    :param monthlabels: specifies if month labels are to be plotted (only works correctly if
        365 days are specified as the number of periods)
        |br| * the default value is False
    :type monthlabels: boolean

    :param dpi: resolution in dots per inch
        |br| * the default value is 200
    :type dpi: scalar > 0

    :param pad: pad parameter of colorbar
        |br| * the default value is 0.12
    :type pad: float

    :param aspect: aspect parameter of colorbar
        |br| * the default value is 15
    :type aspect: float

    :param fraction: fraction parameter of colorbar
        |br| * the default value is 0.2
    :type fraction: float

    :param orientation: orientation parameter of colorbar
        |br| * the default value is 'horizontal'
    :type orientation: float

    """
    isStorage=False

    if (isinstance(esM.getComponent(compName), fn.Conversion) |
        issubclass(esM.getComponent(compName), fn.Conversion)):
        unit = esM.getComponent(compName).physicalUnit
    else:
        unit = esM.commodityUnitsDict[esM.getComponent(compName).commodity]

    if (isinstance(esM.getComponent(compName), fn.Storage) |
        issubclass(esM.getComponent(compName), fn.Storage)):
        isStorage=True
        unit = unit + '*h'

    data = esM.componentModelingDict[esM.componentNames[compName]].getOptimalValues(variableName)

    if locTrans is None:
        timeSeries = data['values'].loc[(compName, loc)].values
    else:
        timeSeries = data['values'].loc[(compName, loc, locTrans)].values
    timeSeries = timeSeries/esM.hoursPerTimeStep if not isStorage else timeSeries

    timeSeries = timeSeries.reshape(nbPeriods, nbTimeStepsPerPeriod).T
    vmax = timeSeries.max() if vmax == -1 else vmax

    fig, ax = plt.subplots(1, 1, figsize=figsize, **kwargs)

    ax.pcolormesh(range(nbPeriods+1), range(nbTimeStepsPerPeriod+1), timeSeries, cmap=cmap, vmin=vmin,
                  vmax=vmax, **kwargs)
    ax.axis([0, nbPeriods, 0, nbTimeStepsPerPeriod])
    ax.set_xlabel(xlabel, fontsize=fontsize)
    ax.set_ylabel(ylabel, fontsize=fontsize)
    ax.xaxis.set_label_position('top'), ax.xaxis.set_ticks_position('top')

    sm1 = plt.cm.ScalarMappable(cmap=cmap, norm=plt.Normalize(vmin=vmin, vmax=vmax))
    sm1._A = []
    cb1 = fig.colorbar(sm1, ax=ax, pad=pad, aspect=aspect, fraction=fraction, orientation=orientation) 
    cb1.ax.tick_params(labelsize=fontsize)
    if zlabel != '':
        cb1.ax.set_xlabel(zlabel, size=fontsize)
    elif isStorage:
        cb1.ax.set_xlabel('Storage inventory' + ' [' + unit + ']', size=fontsize)
    else:
        cb1.ax.set_xlabel('Operation' + ' [' + unit + ']', size=fontsize)
    cb1.ax.xaxis.set_label_position('top')

    if xticks:
        ax.set_xticks(xticks)
    if yticks:
        ax.set_yticks(yticks)
    if xticklabels:
        ax.set_xticklabels(xticklabels, fontsize=fontsize)
    if yticklabels:
        ax.set_yticklabels(yticklabels, fontsize=fontsize)

    if monthlabels:
        import datetime
        xticks, xlabels = [], []
        for i in range(1, 13, 2):
            xlabels.append(datetime.date(2050, i+1, 1).strftime("%b"))
            xticks.append(datetime.datetime(2050, i+1, 1).timetuple().tm_yday)
            ax.set_xticks(xticks), ax.set_xticklabels(xlabels, fontsize=fontsize)

    fig.tight_layout()

    if save:
        plt.savefig(fileName, dpi=dpi, bbox_inches='tight')

    return fig, ax


def plotLocations(locationsShapeFileName, indexColumn, plotLocNames=False, crs='epsg:3035', faceColor="none",
                  edgeColor="black", fig=None, ax=None, linewidth=0.5, figsize=(6, 6), fontsize=12,
                  save=False, fileName='', dpi=200, **kwargs):

    """
    Plot locations from a shape file.

    **Required arguments:**

    :param locationsShapeFileName: file name or path to a shape file
    :type locationsShapeFileName: string

    :param indexColumn: name of the column in which the location indices are stored
    :type indexColumn: string

    **Default arguments:**

    :param plotLocNames: indicates if the names of the locations should be plotted
        |br| * the default value is False
    :type plotLocNames: boolean

    :param crs: coordinate reference system
        |br| * the default value is 'epsg:3035'
    :type crs: string

    :param faceColor: face color of the plot
        |br| * the default value is 'none'
    :type faceColor: string

    :param edgeColor: edge color of the plot
        |br| * the default value is 'black'
    :type edgeColor: string

    :param fig: None or figure to which the plot should be added
        |br| * the default value is None
    :type fig: matplotlib Figure

    :param ax: None or ax to which the plot should be added
        |br| * the default value is None
    :type ax: matplotlib Axis

    :param linewidth: linewidth of the plot
        |br| * the default value is 0.5
    :type linewidth: positive float

    :param figsize: figure size in inches
        |br| * the default value is (6,6)
    :type figsize: tuple of positive floats

    :param fontsize: font size of the axis
        |br| * the default value is 12
    :type fontsize: positive float

    :param save: indicates if figure should be saved
        |br| * the default value is False
    :type save: boolean

    :param fileName: output file name
        |br| * the default value is 'operation.png'
    :type fileName: string

    :param dpi: resolution in dots per inch
        |br| * the default value is 200
    :type dpi: scalar > 0
    """
    gdf = gpd.read_file(locationsShapeFileName).to_crs({'init': crs})

    if ax is None:
        fig, ax = plt.subplots(1, 1, figsize=figsize, **kwargs)

    ax.set_aspect("equal")
    ax.axis("off")
    gdf.plot(ax=ax, facecolor=faceColor, edgecolor=edgeColor, linewidth=linewidth)
    if plotLocNames:
        bbox_props = dict(boxstyle="round,pad=0.3", fc="w", ec="0.5", alpha=0.9)
        for ix, row in gdf.iterrows():
            locName = ix if indexColumn == '' else row[indexColumn]
            ax.annotate(s=locName, xy=(row.geometry.centroid.x, row.geometry.centroid.y), horizontalalignment='center',
                        fontsize=fontsize, bbox=bbox_props)

    fig.tight_layout()

    if save:
        plt.savefig(fileName, dpi=dpi, bbox_inches='tight')

    return fig, ax


def plotTransmission(esM, compName, transmissionShapeFileName, loc0, loc1, crs='epsg:3035',
                     variableName='capacityVariablesOptimum', color='k', loc=7, alpha=0.5, ax=None, fig=None, linewidth=10,
                     figsize=(6, 6), fontsize=12, save=False, fileName='', dpi=200, **kwargs):
    """
    Plot build transmission lines from a shape file.

    **Required arguments:**

    :param esM: considered energy system model
    :type esM: EnergySystemModel class instance

    :param compName: component name
    :type compName: string

    :param transmissionShapeFileName: file name or path to a shape file
    :type transmissionShapeFileName: string

    :param loc0: name of the column in which the location indices are stored (e.g. start/end of line)
    :type loc0: string

    :param loc1: name of the column in which the location indices are stored (e.g. end/start of line)
    :type loc1: string

    **Default arguments:**

    :param crs: coordinate reference system
        |br| * the default value is 'epsg:3035'
    :type crs: string

    :param variableName: name of the operation time series. Checkout the component model class to see which options
        are available.
        |br| * the default value is 'capacityVariables'
    :type variableName: string

    :param color: color of the transmission line
        |br| * the default value is 'k'
    :type color: string

    :param loc: location of the legend in the plot
        |br| * the default value is 7
    :type loc: 0 <= integer <= 10

    :param alpha: transparency of the legend
        |br| * the default value is 0.5
    :type alpha: 0 <= scalar <= 1

    :param fig: None or figure to which the plot should be added
        |br| * the default value is None
    :type fig: matplotlib Figure

    :param ax: None or ax to which the plot should be added
        |br| * the default value is None
    :type ax: matplotlib Axis

    :param linewidth: line width of the plot
        |br| * the default value is 0.5
    :type linewidth: positive float

    :param figsize: figure size in inches
        |br| * the default value is (6,6)
    :type figsize: tuple of positive floats

    :param fontsize: font size of the axis
        |br| * the default value is 12
    :type fontsize: positive float

    :param save: indicates if figure should be saved
        |br| * the default value is False
    :type save: boolean

    :param fileName: output file name
        |br| * the default value is 'operation.png'
    :type fileName: string

    :param dpi: resolution in dots per inch
        |br| * the default value is 200
    :type dpi: scalar > 0
    """
    data = esM.componentModelingDict[esM.componentNames[compName]].getOptimalValues(variableName)
    unit = esM.getComponentAttribute(compName, 'commodityUnit')
    if data is None:
        return fig, ax
    cap = data['values'].loc[compName].copy()
    capMax = cap.max().max()
    if capMax == 0:
        return fig, ax
    cap = cap/capMax
    gdf = gpd.read_file(transmissionShapeFileName).to_crs({'init': crs})

    if ax is None:
        fig, ax = plt.subplots(1, 1, figsize=figsize, **kwargs)

    ax.set_aspect("equal")
    ax.axis("off")
    for key, row in gdf.iterrows():
        capacity = cap.loc[row[loc0], row[loc1]]
        gdf[gdf.index == key].plot(ax=ax, color=color, linewidth=linewidth*capacity)

    lineMax = plt.Line2D(range(1), range(1), linewidth=linewidth, color=color, marker='_',
                         label="{:>4.4}".format(str(capMax), unit) + ' ' + unit)
    lineMax23 = plt.Line2D(range(1), range(1), linewidth=linewidth*2/3, color=color, marker='_',
                             label="{:>4.4}".format(str(capMax*2/3)) + ' ' + unit)
    lineMax13 = plt.Line2D(range(1), range(1), linewidth=linewidth*1/3, color=color, marker='_',
                             label="{:>4.4}".format(str(capMax*1/3)) + ' ' + unit)

    leg = ax.legend(handles=[lineMax, lineMax23, lineMax13], prop={'size': fontsize}, loc=loc)
    leg.get_frame().set_edgecolor('white')
    leg.get_frame().set_alpha(alpha)

    fig.tight_layout()

    if save:
        plt.savefig(fileName, dpi=dpi, bbox_inches='tight')

    return fig, ax


def plotLocationalColorMap(esM, compName, locationsShapeFileName, indexColumn, perArea=True, areaFactor=1e3,
                           crs='epsg:3035', variableName='capacityVariablesOptimum', doSum=False, cmap='viridis', vmin=0,
                           vmax=-1, zlabel='Installed capacity\nper kilometer\n', figsize=(6, 6), fontsize=12, save=False,
                           fileName='', dpi=200, **kwargs):
    """
    Plot the data of a component for each location.

    **Required arguments:**

    :param esM: considered energy system model
    :type esM: EnergySystemModel class instance

    :param compName: component name
    :type compName: string

    :param locationsShapeFileName: file name or path to a shape file
    :type locationsShapeFileName: string

    :param indexColumn: name of the column in which the location indices are stored
    :type indexColumn: string

    **Default arguments:**

    :param perArea: indicates if the capacity should be given per area
        |br| * the default value is False
    :type perArea: boolean

    :param areaFactor: meter * areaFactor = km --> areaFactor = 1e3 (--> capacity/km)
        |br| * the default value is 1e3
    :type areaFactor: scalar > 0

    :param crs: coordinate reference system
        |br| * the default value is 'epsg:3035'
    :type crs: string

    :param variableName: name of the operation time series. Checkout the component model class to see which options
        are available.
        |br| * the default value is 'operationVariablesOptimum'
    :type variableName: string

    :param doSum: indicates if the variable has to be summarized for the location (e.g. for operation
        variables)
        |br| * the default value is False
    :type doSum: boolean

    :param cmap: heat map (color map) (see matplotlib options)
        |br| * the default value is 'viridis'
    :type cmap: string

    :param vmin: minimum value in heat map
        |br| * the default value is 0
    :type vmin: integer

    :param vmax: maximum value in heat map. If -1, vmax is set to the maximum value of the operation time series.
        |br| * the default value is -1
    :type vmax: integer

    :param zlabel: z-label of the plot
        |br| * the default value is 'operation'
    :type zlabel: string

    :param figsize: figure size in inches
        |br| * the default value is (12,4)
    :type figsize: tuple of positive floats

    :param fontsize: font size of the axis
        |br| * the default value is 12
    :type fontsize: positive float

    :param save: indicates if figure should be saved
        |br| * the default value is False
    :type save: boolean

    :param fileName: output file name
        |br| * the default value is 'operation.png'
    :type fileName: string

    :param dpi: resolution in dots per inch
        |br| * the default value is 200
    :type dpi: scalar > 0
    """
    data = esM.componentModelingDict[esM.componentNames[compName]].getOptimalValues(variableName)
    data = data['values'].loc[(compName)]


    if doSum:
        data = data.sum(axis=1)
    gdf = gpd.read_file(locationsShapeFileName).to_crs({'init': crs})

    # sort data and shapes in the same order
    data.sort_index(inplace=True)
    gdf.sort_values(indexColumn, inplace=True)

    if perArea:
        gdf.loc[gdf[indexColumn] == data.index, "data"] = \
            data.fillna(0).values/(gdf.loc[gdf[indexColumn] == data.index].geometry.area/areaFactor**2)
    else:
        gdf.loc[gdf[indexColumn] == data.index, "data"] = data.fillna(0).values
    vmax = gdf["data"].max() if vmax == -1 else vmax

    fig, ax = plt.subplots(1, 1, figsize=figsize, **kwargs)
    ax.set_aspect("equal")
    ax.axis("off")

    gdf.plot(column="data", ax=ax, cmap=cmap, edgecolor='black', alpha=1, linewidth=0.2, vmin=vmin, vmax=vmax)

    sm1 = plt.cm.ScalarMappable(cmap=cmap, norm=plt.Normalize(vmin=vmin, vmax=vmax))
    sm1._A = []
    cb1 = fig.colorbar(sm1, ax=ax, pad=0.05, aspect=7, fraction=0.07)
    cb1.ax.tick_params(labelsize=fontsize)
    cb1.ax.set_xlabel(zlabel, size=fontsize)
    cb1.ax.xaxis.set_label_position('top')

    fig.tight_layout()

    if save:
        plt.savefig(fileName, dpi=dpi, bbox_inches='tight')

    return fig, ax


def plotLocationalPieMap(esM, compNames, locationsShapeFileName, 
    variableName='operationVariablesOptimum', doSum=False, **kwargs):
    """
    Plot the data of a component for each location.

    **Required arguments:**

    :param esM: considered energy system model
    :type esM: EnergySystemModel class instance

    :param compNames: component names
    :type compNames: list of strings

    :param locationsShapeFileName: file name or path to a shape file
    :type locationsShapeFileName: string

    :param variableName: variable name
        |br| * the default value is 'operationVariablesOptimum'
    :type variableName: string
        
    :param doSum: indicates if the variable has to be summarized for the location (e.g. for operation
        variables)
        |br| * the default value is False
    :type doSum: boolean

    """

    shapes = gk.vector.extractFeatures(locationsShapeFileName)
    shapes.set_index('index', inplace=True)

    comp_data_list = []

    for compName in compNames:
        comp_dict = esM.componentModelingDict[esM.componentNames[compName]].getOptimalValues(variableName)
        values = comp_dict['values'].loc[(compName)]
        if doSum:
            values = values.sum(axis=1)
        comp_data_list.append(values)

    comp_data_df = pd.concat(comp_data_list, axis=1, keys=compNames).fillna(0)

    fig, ax = plot.piechart_plot_function(shapes, comp_data_df, **kwargs)

    return fig, ax<|MERGE_RESOLUTION|>--- conflicted
+++ resolved
@@ -1,6 +1,5 @@
 import FINE as fn
 import FINE.utils as utils
-from FINE.IOManagement import plot
 import pandas as pd
 import ast
 import inspect
@@ -8,15 +7,6 @@
 import warnings
 
 
-<<<<<<< HEAD
-try:
-    import geokit as gk
-except ImportError:
-    print("Geokit not available.")
-
-
-=======
->>>>>>> 803d7f44
 try:
     import geopandas as gpd
 except ImportError:
@@ -908,50 +898,4 @@
     if save:
         plt.savefig(fileName, dpi=dpi, bbox_inches='tight')
 
-    return fig, ax
-
-
-def plotLocationalPieMap(esM, compNames, locationsShapeFileName, 
-    variableName='operationVariablesOptimum', doSum=False, **kwargs):
-    """
-    Plot the data of a component for each location.
-
-    **Required arguments:**
-
-    :param esM: considered energy system model
-    :type esM: EnergySystemModel class instance
-
-    :param compNames: component names
-    :type compNames: list of strings
-
-    :param locationsShapeFileName: file name or path to a shape file
-    :type locationsShapeFileName: string
-
-    :param variableName: variable name
-        |br| * the default value is 'operationVariablesOptimum'
-    :type variableName: string
-        
-    :param doSum: indicates if the variable has to be summarized for the location (e.g. for operation
-        variables)
-        |br| * the default value is False
-    :type doSum: boolean
-
-    """
-
-    shapes = gk.vector.extractFeatures(locationsShapeFileName)
-    shapes.set_index('index', inplace=True)
-
-    comp_data_list = []
-
-    for compName in compNames:
-        comp_dict = esM.componentModelingDict[esM.componentNames[compName]].getOptimalValues(variableName)
-        values = comp_dict['values'].loc[(compName)]
-        if doSum:
-            values = values.sum(axis=1)
-        comp_data_list.append(values)
-
-    comp_data_df = pd.concat(comp_data_list, axis=1, keys=compNames).fillna(0)
-
-    fig, ax = plot.piechart_plot_function(shapes, comp_data_df, **kwargs)
-
     return fig, ax