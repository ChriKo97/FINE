import pandas as pd
import os

def getData(engine='openpyxl'):
    cwd = os.path.dirname(os.path.realpath(__file__))
    inputDataPath = os.path.join(cwd, "InputData")
    data = {}

    # Onshore data
<<<<<<< HEAD
    capacityMax = pd.read_excel(os.path.join(inputDataPath, 'SpatialData_Germany', 'Wind', 'maxCapacityOnshore_GW_el.xlsx'),
                                index_col=0, squeeze=True)
    operationRateMax = pd.read_excel(
        os.path.join(inputDataPath, 'SpatialData_Germany', 'Wind', 'maxOperationRateOnshore_el.xlsx'),
                                                  header = 0, index_col = 0)
=======
    capacityMax = pd.read_excel(os.path.join(inputDataPath, 'SpatialData', 'Wind', 'maxCapacityOnshore_GW_el.xlsx'),
                                index_col=0, squeeze=True, engine=engine)
    operationRateMax = pd.read_excel(
        os.path.join(inputDataPath, 'SpatialData', 'Wind', 'maxOperationRateOnshore_el.xlsx'),
                                                  header = 0, index_col = 0, engine=engine)
>>>>>>> 48df8bce

    data.update({'Wind (onshore), capacityMax': capacityMax})
    data.update({'Wind (onshore), operationRateMax': operationRateMax})

    # Offshore data
<<<<<<< HEAD
    capacityMax = pd.read_excel(os.path.join(inputDataPath, 'SpatialData_Germany', 'Wind', 'maxCapacityOffshore_GW_el.xlsx'),
                                index_col=0, squeeze=True)
    operationRateMax = pd.read_excel(
        os.path.join(inputDataPath, 'SpatialData_Germany', 'Wind', 'maxOperationRateOffshore_el.xlsx'),
                                                  header = 0, index_col = 0)
=======
    capacityMax = pd.read_excel(os.path.join(inputDataPath, 'SpatialData', 'Wind', 'maxCapacityOffshore_GW_el.xlsx'),
                                index_col=0, squeeze=True, engine=engine)
    operationRateMax = pd.read_excel(
        os.path.join(inputDataPath, 'SpatialData', 'Wind', 'maxOperationRateOffshore_el.xlsx'),
                                                  header = 0, index_col = 0, engine=engine)
>>>>>>> 48df8bce

    data.update({'Wind (offshore), capacityMax': capacityMax})
    data.update({'Wind (offshore), operationRateMax': operationRateMax})

    # PV data
<<<<<<< HEAD
    capacityMax = pd.read_excel(os.path.join(inputDataPath, 'SpatialData_Germany', 'PV', 'maxCapacityPV_GW_el.xlsx'),
                                index_col=0, squeeze=True)
    operationRateMax = pd.read_excel(os.path.join(inputDataPath, 'SpatialData_Germany', 'PV', 'maxOperationRatePV_el.xlsx'),
                                                  header = 0, index_col = 0)
=======
    capacityMax = pd.read_excel(os.path.join(inputDataPath, 'SpatialData', 'PV', 'maxCapacityPV_GW_el.xlsx'),
                                index_col=0, squeeze=True, engine=engine)
    operationRateMax = pd.read_excel(os.path.join(inputDataPath, 'SpatialData', 'PV', 'maxOperationRatePV_el.xlsx'),
                                                  header = 0, index_col = 0, engine=engine)
>>>>>>> 48df8bce

    data.update({'PV, capacityMax': capacityMax})
    data.update({'PV, operationRateMax': operationRateMax})

    # Run of river data
<<<<<<< HEAD
    capacityFix = pd.read_excel(os.path.join(inputDataPath, 'SpatialData_Germany', 'HydroPower', 'fixCapacityROR_GW_el.xlsx'),
                                index_col=0, squeeze=True)
    operationRateFix = pd.read_excel(os.path.join(inputDataPath, 'SpatialData_Germany', 'HydroPower',
=======
    capacityFix = pd.read_excel(os.path.join(inputDataPath, 'SpatialData', 'HydroPower', 'fixCapacityROR_GW_el.xlsx'),
                                index_col=0, squeeze=True, engine=engine)
    operationRateFix = pd.read_excel(os.path.join(inputDataPath, 'SpatialData', 'HydroPower',
>>>>>>> 48df8bce
                                                  'fixOperationRateROR.xlsx'),
                                                  header = 0, index_col = 0, engine=engine)

    data.update({'Existing run-of-river plants, capacityFix': capacityFix})
    data.update({'Existing run-of-river plants, operationRateFix': operationRateFix})

    # Biogas data
    operationRateMax = pd.read_excel(os.path.join(inputDataPath, 'SpatialData_Germany', 'Biogas',
                                                  'biogasPotential_GWh_biogas.xlsx'),
                                                  header = 0, index_col = 0, engine=engine)

    data.update({'Biogas, operationRateMax': operationRateMax})

    biogasCommodityCostTimeSeries = pd.read_excel(os.path.join(inputDataPath, 'SpatialData_Germany', 'Biogas',
                                                  'biogasPriceTimeSeries_MrdEuro_GWh.xlsx'),
                                                  header = 0, index_col = 0, engine=engine)

    data.update({'Biogas, commodityCostTimeSeries': biogasCommodityCostTimeSeries})

    # Natural gas data
    naturalGasCommodityCostTimeSeries = pd.read_excel(os.path.join(inputDataPath, 'SpatialData_Germany', 'NaturalGas',
                                                  'naturalGasPriceTimeSeries_MrdEuro_GWh.xlsx'),
                                                  header = 0, index_col = 0, engine=engine)

    data.update({'Natural Gas, commodityCostTimeSeries': naturalGasCommodityCostTimeSeries})

    # Natural gas plant data
    capacityMax = pd.read_excel(os.path.join(inputDataPath, 'SpatialData_Germany', 'NaturalGasPlants',
                                             'existingCombinedCycleGasTurbinePlantsCapacity_GW_el.xlsx'),
                                index_col=0, squeeze=True, engine=engine)

    data.update({'Existing CCGT plants (methane), capacityMax': capacityMax})

    # Hydrogen salt cavern data
    capacityMax = pd.read_excel(os.path.join(inputDataPath, 'SpatialData_Germany', 'GeologicalStorage',
                                             'existingSaltCavernsCapacity_GWh_methane.xlsx'),
                                index_col=0, squeeze=True, engine=engine) * 3 / 10

    data.update({'Salt caverns (hydrogen), capacityMax': capacityMax})

    # Methane salt cavern data
    capacityMax = pd.read_excel(os.path.join(inputDataPath, 'SpatialData_Germany', 'GeologicalStorage',
                                             'existingSaltCavernsCapacity_GWh_methane.xlsx'),
                                index_col=0, squeeze=True, engine=engine)

    data.update({'Salt caverns (methane), capacityMax': capacityMax})

    # Pumped hydro storage data
    capacityFix = pd.read_excel(os.path.join(inputDataPath, 'SpatialData_Germany', 'HydroPower',
                                             'fixCapacityPHS_storage_GWh_energyPHS.xlsx'),
                                index_col=0, squeeze=True, engine=engine)

    data.update({'Pumped hydro storage, capacityFix': capacityFix})

    # AC cables data
    capacityFix = pd.read_excel(os.path.join(inputDataPath, 'SpatialData_Germany', 'ElectricGrid',
                                             'ACcableExistingCapacity_GW_el.xlsx'),
                                index_col=0, header=0, engine=engine)

    data.update({'AC cables, capacityFix': capacityFix})

    reactances = pd.read_excel(os.path.join(inputDataPath, 'SpatialData_Germany', 'ElectricGrid',
                                            'ACcableReactance.xlsx'),
                                index_col=0, header=0, engine=engine)

    data.update({'AC cables, reactances': reactances})

    # DC cables data
    capacityFix = pd.read_excel(os.path.join(inputDataPath, 'SpatialData_Germany', 'ElectricGrid',
                                             'DCcableExistingCapacity_GW_el.xlsx'),
<<<<<<< HEAD
                                index_col=0, header=0)
    distances = pd.read_excel(os.path.join(inputDataPath, 'SpatialData_Germany', 'ElectricGrid',
                                           'DCcableLength_km.xlsx'),
                              index_col=0, header=0)
    losses = pd.read_excel(os.path.join(inputDataPath, 'SpatialData_Germany', 'ElectricGrid',
=======
                                index_col=0, header=0, engine=engine)
    distances = pd.read_excel(os.path.join(inputDataPath, 'SpatialData', 'ElectricGrid',
                                           'DCcableLength_km.xlsx'),
                              index_col=0, header=0, engine=engine)
    losses = pd.read_excel(os.path.join(inputDataPath, 'SpatialData', 'ElectricGrid',
>>>>>>> 48df8bce
                                        'DCcableLosses.xlsx'),
                           index_col=0, header=0, engine=engine)

    data.update({'DC cables, capacityFix': capacityFix})
    data.update({'DC cables, distances': distances})
    data.update({'DC cables, losses': losses})

    # Pipelines data
<<<<<<< HEAD
    eligibility = pd.read_excel(os.path.join(inputDataPath, 'SpatialData_Germany', 'Pipelines',
                                             'pipelineIncidence.xlsx'), index_col=0, header=0)
    distances = pd.read_excel(os.path.join(inputDataPath, 'SpatialData_Germany', 'Pipelines', 'pipelineLength.xlsx'),
                              index_col=0, header=0)
=======
    eligibility = pd.read_excel(os.path.join(inputDataPath, 'SpatialData', 'Pipelines',
                                             'pipelineIncidence.xlsx'), index_col=0, header=0, engine=engine)
    distances = pd.read_excel(os.path.join(inputDataPath, 'SpatialData', 'Pipelines', 'pipelineLength.xlsx'),
                              index_col=0, header=0, engine=engine)
>>>>>>> 48df8bce

    data.update({'Pipelines, eligibility': eligibility})
    data.update({'Pipelines, distances': distances})

    # Electricity demand data
    operationRateFix = pd.read_excel(os.path.join(inputDataPath, 'SpatialData_Germany', 'Demands',
                                                  'electricityDemand_GWh_el.xlsx'),
                                                  header = 0, index_col = 0, engine=engine)

    data.update({'Electricity demand, operationRateFix': operationRateFix})

    # Hydrogen demand data
    operationRateFix = pd.read_excel(os.path.join(inputDataPath, 'SpatialData_Germany', 'Demands',
                                                  'hydrogenDemand_GWh_hydrogen.xlsx'),
                                                  header = 0, index_col = 0, engine=engine)

    data.update({'Hydrogen demand, operationRateFix': operationRateFix})

    return data<|MERGE_RESOLUTION|>--- conflicted
+++ resolved
@@ -7,67 +7,38 @@
     data = {}
 
     # Onshore data
-<<<<<<< HEAD
-    capacityMax = pd.read_excel(os.path.join(inputDataPath, 'SpatialData_Germany', 'Wind', 'maxCapacityOnshore_GW_el.xlsx'),
-                                index_col=0, squeeze=True)
-    operationRateMax = pd.read_excel(
-        os.path.join(inputDataPath, 'SpatialData_Germany', 'Wind', 'maxOperationRateOnshore_el.xlsx'),
-                                                  header = 0, index_col = 0)
-=======
     capacityMax = pd.read_excel(os.path.join(inputDataPath, 'SpatialData', 'Wind', 'maxCapacityOnshore_GW_el.xlsx'),
                                 index_col=0, squeeze=True, engine=engine)
     operationRateMax = pd.read_excel(
         os.path.join(inputDataPath, 'SpatialData', 'Wind', 'maxOperationRateOnshore_el.xlsx'),
                                                   header = 0, index_col = 0, engine=engine)
->>>>>>> 48df8bce
 
     data.update({'Wind (onshore), capacityMax': capacityMax})
     data.update({'Wind (onshore), operationRateMax': operationRateMax})
 
     # Offshore data
-<<<<<<< HEAD
-    capacityMax = pd.read_excel(os.path.join(inputDataPath, 'SpatialData_Germany', 'Wind', 'maxCapacityOffshore_GW_el.xlsx'),
-                                index_col=0, squeeze=True)
-    operationRateMax = pd.read_excel(
-        os.path.join(inputDataPath, 'SpatialData_Germany', 'Wind', 'maxOperationRateOffshore_el.xlsx'),
-                                                  header = 0, index_col = 0)
-=======
     capacityMax = pd.read_excel(os.path.join(inputDataPath, 'SpatialData', 'Wind', 'maxCapacityOffshore_GW_el.xlsx'),
                                 index_col=0, squeeze=True, engine=engine)
     operationRateMax = pd.read_excel(
         os.path.join(inputDataPath, 'SpatialData', 'Wind', 'maxOperationRateOffshore_el.xlsx'),
                                                   header = 0, index_col = 0, engine=engine)
->>>>>>> 48df8bce
 
     data.update({'Wind (offshore), capacityMax': capacityMax})
     data.update({'Wind (offshore), operationRateMax': operationRateMax})
 
     # PV data
-<<<<<<< HEAD
-    capacityMax = pd.read_excel(os.path.join(inputDataPath, 'SpatialData_Germany', 'PV', 'maxCapacityPV_GW_el.xlsx'),
-                                index_col=0, squeeze=True)
-    operationRateMax = pd.read_excel(os.path.join(inputDataPath, 'SpatialData_Germany', 'PV', 'maxOperationRatePV_el.xlsx'),
-                                                  header = 0, index_col = 0)
-=======
     capacityMax = pd.read_excel(os.path.join(inputDataPath, 'SpatialData', 'PV', 'maxCapacityPV_GW_el.xlsx'),
                                 index_col=0, squeeze=True, engine=engine)
     operationRateMax = pd.read_excel(os.path.join(inputDataPath, 'SpatialData', 'PV', 'maxOperationRatePV_el.xlsx'),
                                                   header = 0, index_col = 0, engine=engine)
->>>>>>> 48df8bce
 
     data.update({'PV, capacityMax': capacityMax})
     data.update({'PV, operationRateMax': operationRateMax})
 
     # Run of river data
-<<<<<<< HEAD
-    capacityFix = pd.read_excel(os.path.join(inputDataPath, 'SpatialData_Germany', 'HydroPower', 'fixCapacityROR_GW_el.xlsx'),
-                                index_col=0, squeeze=True)
-    operationRateFix = pd.read_excel(os.path.join(inputDataPath, 'SpatialData_Germany', 'HydroPower',
-=======
     capacityFix = pd.read_excel(os.path.join(inputDataPath, 'SpatialData', 'HydroPower', 'fixCapacityROR_GW_el.xlsx'),
                                 index_col=0, squeeze=True, engine=engine)
     operationRateFix = pd.read_excel(os.path.join(inputDataPath, 'SpatialData', 'HydroPower',
->>>>>>> 48df8bce
                                                   'fixOperationRateROR.xlsx'),
                                                   header = 0, index_col = 0, engine=engine)
 
@@ -138,19 +109,11 @@
     # DC cables data
     capacityFix = pd.read_excel(os.path.join(inputDataPath, 'SpatialData_Germany', 'ElectricGrid',
                                              'DCcableExistingCapacity_GW_el.xlsx'),
-<<<<<<< HEAD
-                                index_col=0, header=0)
-    distances = pd.read_excel(os.path.join(inputDataPath, 'SpatialData_Germany', 'ElectricGrid',
-                                           'DCcableLength_km.xlsx'),
-                              index_col=0, header=0)
-    losses = pd.read_excel(os.path.join(inputDataPath, 'SpatialData_Germany', 'ElectricGrid',
-=======
                                 index_col=0, header=0, engine=engine)
     distances = pd.read_excel(os.path.join(inputDataPath, 'SpatialData', 'ElectricGrid',
                                            'DCcableLength_km.xlsx'),
                               index_col=0, header=0, engine=engine)
     losses = pd.read_excel(os.path.join(inputDataPath, 'SpatialData', 'ElectricGrid',
->>>>>>> 48df8bce
                                         'DCcableLosses.xlsx'),
                            index_col=0, header=0, engine=engine)
 
@@ -159,17 +122,10 @@
     data.update({'DC cables, losses': losses})
 
     # Pipelines data
-<<<<<<< HEAD
-    eligibility = pd.read_excel(os.path.join(inputDataPath, 'SpatialData_Germany', 'Pipelines',
-                                             'pipelineIncidence.xlsx'), index_col=0, header=0)
-    distances = pd.read_excel(os.path.join(inputDataPath, 'SpatialData_Germany', 'Pipelines', 'pipelineLength.xlsx'),
-                              index_col=0, header=0)
-=======
     eligibility = pd.read_excel(os.path.join(inputDataPath, 'SpatialData', 'Pipelines',
                                              'pipelineIncidence.xlsx'), index_col=0, header=0, engine=engine)
     distances = pd.read_excel(os.path.join(inputDataPath, 'SpatialData', 'Pipelines', 'pipelineLength.xlsx'),
                               index_col=0, header=0, engine=engine)
->>>>>>> 48df8bce
 
     data.update({'Pipelines, eligibility': eligibility})
     data.update({'Pipelines, distances': distances})
